from pathlib import Path
<<<<<<< HEAD
import os
from dotenv import load_dotenv

import dj_database_url
from datetime import timedelta

from django.conf.global_settings import AUTH_USER_MODEL
from env import DEBUG, SECRET_KEY

import os

=======
from datetime import timedelta

>>>>>>> 1e5be1dd
BASE_DIR = Path(__file__).resolve().parent.parent
load_dotenv(BASE_DIR / ".env")

SECRET_KEY = '63911f7af64b080f7e450c38a6803311c780e2be264dbc3c5095923d6c3f7a1f'
DEBUG = True

ALLOWED_HOSTS = ["*"]

API_TITLE = "TITLE-API"
API_DESCRIPTION = "DESCRIPTION-API"
API_VERSION = "0.0.24"

JWT_TOKEN_EXPIRES = timedelta(minutes=15)
JWT_REFRESH_TOKEN_EXPIRES = timedelta(minutes=30)
JWT_HASH_ALGORITHM = "HS256"

LOCAL_APPS = [
    'api.users',
    'api.clients',
    'api.employees',
    'api.products',
    'api.store',
    'api.core'
]

DJANGO_APPS = [
    'django.contrib.admin',
    'django.contrib.auth',
    'django.contrib.contenttypes',
    'django.contrib.sessions',
    'django.contrib.messages',
    'django.contrib.staticfiles',
]

INSTALLED_APPS: list = DJANGO_APPS + LOCAL_APPS

MIDDLEWARE = [
    'django.middleware.security.SecurityMiddleware',
    'django.contrib.sessions.middleware.SessionMiddleware',
    'django.middleware.common.CommonMiddleware',
    'django.middleware.csrf.CsrfViewMiddleware',
    'django.contrib.auth.middleware.AuthenticationMiddleware',
    'django.contrib.messages.middleware.MessageMiddleware',
    'django.middleware.clickjacking.XFrameOptionsMiddleware',
]

ROOT_URLCONF = 'myweb.urls'

TEMPLATES = [
    {
        'BACKEND': 'django.template.backends.django.DjangoTemplates',
        'DIRS': [],
        'APP_DIRS': True,
        'OPTIONS': {
            'context_processors': [
                'django.template.context_processors.request',
                'django.contrib.auth.context_processors.auth',
                'django.contrib.messages.context_processors.messages',
            ],
        },
    },
]

ASGI_APPLICATION = 'myweb.asgi.application'

DATABASES = {
    'default': {
        'ENGINE': 'django.db.backends.sqlite3',
        'NAME': BASE_DIR / 'db.sqlite3',
    }
}

AUTH_USER_MODEL = "users.Users"

AUTH_PASSWORD_VALIDATORS = [
    {
        'NAME': 'django.contrib.auth.password_validation.UserAttributeSimilarityValidator',
    },
    {
        'NAME': 'django.contrib.auth.password_validation.MinimumLengthValidator',
    },
    {
        'NAME': 'django.contrib.auth.password_validation.CommonPasswordValidator',
    },
    {
        'NAME': 'django.contrib.auth.password_validation.NumericPasswordValidator',
    },
]

LANGUAGE_CODE = 'en-us'

TIME_ZONE = 'UTC'

USE_I18N = True

USE_TZ = True

STATIC_URL = '/assets/'
STATICFILES_DIRS = [
    BASE_DIR / 'assets',
]
STATIC_ROOT = BASE_DIR / "assets_production"

DEFAULT_AUTO_FIELD = 'django.db.models.BigAutoField'

# Configuración de correo desde variables de entorno
EMAIL_BACKEND      = os.getenv("EMAIL_BACKEND")
EMAIL_HOST         = os.getenv("SMTP_HOST")
EMAIL_PORT         = int(os.getenv("SMTP_PORT", 25))
DEFAULT_FROM_EMAIL = os.getenv("DEFAULT_FROM_EMAIL", "noreply@example.com")
EMAIL_HOST_USER    = os.getenv("EMAIL_HOST_USER", "")
EMAIL_HOST_PASSWORD= os.getenv("EMAIL_HOST_PASSWORD", "")
EMAIL_USE_TLS      = os.getenv("EMAIL_USE_TLS", "False") == "True"

# Configuración de Celery (Redis)
CELERY_BROKER_URL  = os.getenv("REDIS_URL", "redis://localhost:6379/0")
CELERY_RESULT_BACKEND = CELERY_BROKER_URL

# Configuración de pasarela de pago
PAYMENT_GATEWAY = os.getenv("PAYMENT_GATEWAY", "dummy")<|MERGE_RESOLUTION|>--- conflicted
+++ resolved
@@ -1,20 +1,11 @@
 from pathlib import Path
-<<<<<<< HEAD
 import os
 from dotenv import load_dotenv
 
-import dj_database_url
 from datetime import timedelta
-
 from django.conf.global_settings import AUTH_USER_MODEL
 from env import DEBUG, SECRET_KEY
 
-import os
-
-=======
-from datetime import timedelta
-
->>>>>>> 1e5be1dd
 BASE_DIR = Path(__file__).resolve().parent.parent
 load_dotenv(BASE_DIR / ".env")
 
