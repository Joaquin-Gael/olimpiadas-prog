--- conflicted
+++ resolved
@@ -40,11 +40,8 @@
 main_router.add_router("/store/", store_router)
 # Agregar las rutas de orders
 main_router.add_router("/orders/", orders_router)
-<<<<<<< HEAD
-=======
-
+# Agregar las rutas de sales
 main_router.add_router("/sales/", sales_router)
->>>>>>> 8408d475
 
 class Layout(Enum):
     MODERN = "modern"
