from django.contrib import admin
from django.urls import path
from django.http import HttpResponse
from django.views.static import serve
from django.conf import settings

import json
from enum import Enum
from typing_extensions import Annotated, Doc

from ninja import NinjaAPI, Router

from api.users.urls import user_router
from api.products.views_products import products_router
from api.products.views_package import package_router, category_router
from api.products.views_supliers import suppliers_router
from api.products.views_audit import audit_router
from api.employees.views_employees import router as employees_router
from api.store.views_cart import router as store_router
from api.store.views_orders import router as orders_router
from api.store.views_sales import router as sales_router
from api.clients.views import router as clients_router

id_prefix = settings.ID_PREFIX

main_router = Router()

# Agregar las rutas de usuarios
main_router.add_router("/users/", user_router)
# Agregar las rutas de products
main_router.add_router("/products/", products_router)
# Agregar las rutas de package
main_router.add_router("/packages/", package_router)
# Agregar las rutas de categorías
main_router.add_router("/categories/", category_router)
# Agregar las rutas de suppliers
main_router.add_router("/suppliers/", suppliers_router)
# Agregar las rutas de employees
main_router.add_router("/employees/", employees_router)
# Agregar las rutas de store
main_router.add_router("/store/", store_router)
# Agregar las rutas de orders
main_router.add_router("/orders/", orders_router)
# Agregar las rutas de sales
main_router.add_router("/sales/", sales_router)
<<<<<<< HEAD
# Agregar las rutas de auditoría
main_router.add_router("/audit/", audit_router)
=======
# Agregar las rutas de clients
main_router.add_router("/clients/", clients_router)
>>>>>>> c420f7c5

class Layout(Enum):
    MODERN = "modern"
    CLASSIC = "classic"


class SearchHotKey(Enum):
    A = "a"
    B = "b"
    C = "c"
    D = "d"
    E = "e"
    F = "f"
    G = "g"
    H = "h"
    I = "i"
    J = "j"
    K = "k"
    L = "l"
    M = "m"
    N = "n"
    O = "o"
    P = "p"
    Q = "q"
    R = "r"
    S = "s"
    T = "t"
    U = "u"
    V = "v"
    W = "w"
    X = "x"
    Y = "y"
    Z = "z"


scalar_theme = """
/* basic theme */
.light-mode {
  --scalar-color-1: #2a2f45;
  --scalar-color-2: #757575;
  --scalar-color-3: #8e8e8e;
  --scalar-color-accent: #009485;

  --scalar-background-1: #fff;
  --scalar-background-2: #fcfcfc;
  --scalar-background-3: #f8f8f8;
  --scalar-background-accent: #ecf8f6;

  --scalar-border-color: rgba(0, 0, 0, 0.1);
}
.dark-mode {
  --scalar-color-1: rgba(255, 255, 255, 0.9);
  --scalar-color-2: rgba(255, 255, 255, 0.62);
  --scalar-color-3: rgba(255, 255, 255, 0.44);
  --scalar-color-accent: #00ccb8;

  --scalar-background-1: #1f2129;
  --scalar-background-2: #282a35;
  --scalar-background-3: #30323d;
  --scalar-background-accent: #223136;

  --scalar-border-color: rgba(255, 255, 255, 0.1);
}
/* Document Sidebar */
.light-mode .t-doc__sidebar {
  --sidebar-background-1: var(--scalar-background-1);
  --sidebar-item-hover-color: currentColor;
  --sidebar-item-hover-background: var(--scalar-background-2);
  --sidebar-item-active-background: var(--scalar-background-accent);
  --sidebar-border-color: var(--scalar-border-color);
  --sidebar-color-1: var(--scalar-color-1);
  --sidebar-color-2: var(--scalar-color-2);
  --sidebar-color-active: var(--scalar-color-accent);
  --sidebar-search-background: transparent;
  --sidebar-search-border-color: var(--scalar-border-color);
  --sidebar-search--color: var(--scalar-color-3);
}

.dark-mode .sidebar {
  --sidebar-background-1: var(--scalar-background-1);
  --sidebar-item-hover-color: currentColor;
  --sidebar-item-hover-background: var(--scalar-background-2);
  --sidebar-item-active-background: var(--scalar-background-accent);
  --sidebar-border-color: var(--scalar-border-color);
  --sidebar-color-1: var(--scalar-color-1);
  --sidebar-color-2: var(--scalar-color-2);
  --sidebar-color-active: var(--scalar-color-accent);
  --sidebar-search-background: transparent;
  --sidebar-search-border-color: var(--scalar-border-color);
  --sidebar-search--color: var(--scalar-color-3);
}

/* advanced */
.light-mode {
  --scalar-button-1: rgb(49 53 56);
  --scalar-button-1-color: #fff;
  --scalar-button-1-hover: rgb(28 31 33);

  --scalar-color-green: #009485;
  --scalar-color-red: #d52b2a;
  --scalar-color-yellow: #ffaa01;
  --scalar-color-blue: #0a52af;
  --scalar-color-orange: #953800;
  --scalar-color-purple: #8251df;

  --scalar-scrollbar-color: rgba(0, 0, 0, 0.18);
  --scalar-scrollbar-color-active: rgba(0, 0, 0, 0.36);
}
.dark-mode {
  --scalar-button-1: #f6f6f6;
  --scalar-button-1-color: #000;
  --scalar-button-1-hover: #e7e7e7;

  --scalar-color-green: #00ccb8;
  --scalar-color-red: #e5695b;
  --scalar-color-yellow: #ffaa01;
  --scalar-color-blue: #78bffd;
  --scalar-color-orange: #ffa656;
  --scalar-color-purple: #d2a8ff;

  --scalar-scrollbar-color: rgba(255, 255, 255, 0.24);
  --scalar-scrollbar-color-active: rgba(255, 255, 255, 0.48);
}
:root {
  --scalar-radius: 3px;
  --scalar-radius-lg: 6px;
  --scalar-radius-xl: 8px;
}
.scalar-card:nth-of-type(3) {
  display: none;
}"""

def get_scalar_api_reference(
        *,
        openapi_url: Annotated[
            str,
            Doc(
                """
                The OpenAPI URL that Scalar should load and use.
                This is normally done automatically by FastAPI using the default URL
                `/openapi.json`.
                """
            ),
        ],
        title: Annotated[
            str,
            Doc(
                """
                The HTML `<title>` content, normally shown in the browser tab.
                """
            ),
        ],
        scalar_js_url: Annotated[
            str,
            Doc(
                """
                The URL to use to load the Scalar JavaScript.
                It is normally set to a CDN URL.
                """
            ),
        ] = "https://cdn.jsdelivr.net/npm/@scalar/api-reference",
        scalar_proxy_url: Annotated[
            str,
            Doc(
                """
                The URL to use to set the Scalar Proxy.
                It is normally set to a Scalar API URL (https://proxy.scalar.com), but default is empty
                """
            ),
        ] = "",
        scalar_favicon_url: Annotated[
            str,
            Doc(
                """
                The URL of the favicon to use. It is normally shown in the browser tab.
                """
            ),
        ] = "https://fastapi.tiangolo.com/img/favicon.png",
        scalar_theme: Annotated[
            str,
            Doc(
                """
                Custom CSS theme for Scalar.
                """
            ),
        ] = scalar_theme,
        layout: Annotated[
            Layout,
            Doc(
                """
                The layout to use for Scalar.
                Default is "modern".
                """
            ),
        ] = Layout.MODERN,
        show_sidebar: Annotated[
            bool,
            Doc(
                """
                A boolean to show the sidebar.
                Default is True which means the sidebar is shown.
                """
            ),
        ] = True,
        hide_download_button: Annotated[
            bool,
            Doc(
                """
                A boolean to hide the download button.
                Default is False which means the download button is shown.
                """
            ),
        ] = False,
        hide_models: Annotated[
            bool,
            Doc(
                """
                A boolean to hide all models.
                Default is False which means all models are shown.
                """
            ),
        ] = False,
        dark_mode: Annotated[
            bool,
            Doc(
                """
                Whether dark mode is on or off initially (light mode).
                Default is True which means dark mode is used.
                """
            ),
        ] = True,
        search_hot_key: Annotated[
            SearchHotKey,
            Doc(
                """
                The hotkey to use for search.
                Default is "k" (e.g. CMD+k).
                """
            ),
        ] = SearchHotKey.K,
        hidden_clients: Annotated[
            bool | dict[str, bool | list[str]] | list[str],
            Doc(
                """
                A dictionary with the keys being the target names and the values being a boolean to hide all clients of the target or a list clients.
                If a boolean is provided, it will hide all the clients with that name.
                Backwards compatibility: If a list of strings is provided, it will hide the clients with the name and the list of strings.
                Default is [] which means no clients are hidden.
                """
            ),
        ] = [],
        servers: Annotated[
            list[dict[str, str]],
            Doc(
                """
                A list of dictionaries with the keys being the server name and the value being the server URL.
                Default is [] which means no servers are provided.
                """
            ),
        ] = [],
        default_open_all_tags: Annotated[
            bool,
            Doc(
                """
                A boolean to open all tags by default.
                Default is False which means all tags are closed by default.
                """
            ),
        ] = False,
) -> HttpResponse:
    html = f"""
    <!DOCTYPE html>
    <html>
    <head>
    <title>{title}</title>
    <!-- needed for adaptive design -->
    <meta charset="utf-8"/>
    <meta name="viewport" content="width=device-width, initial-scale=1">
    <link rel="shortcut icon" href="{scalar_favicon_url}">
    <style>
      body {{
        margin: 0;
        padding: 0;
      }}
    </style>
    <style>
    {scalar_theme}
    </style>
    </head>
    <body>
    <noscript>
        Scalar requires Javascript to function. Please enable it to browse the documentation.
    </noscript>
    <script
      id="api-reference"
      data-url="{openapi_url}"
      data-proxy-url="{scalar_proxy_url}"></script>
    <script>
      var configuration = {{
        layout: "{layout.value}",
        showSidebar: {json.dumps(show_sidebar)},
        hideDownloadButton: {json.dumps(hide_download_button)},
        hideModels: {json.dumps(hide_models)},
        darkMode: {json.dumps(dark_mode)},
        searchHotKey: "{search_hot_key.value}",
        hiddenClients: {json.dumps(hidden_clients)},
        servers: {json.dumps(servers)},
        defaultOpenAllTags: {json.dumps(default_open_all_tags)},
      }}

      document.getElementById('api-reference').dataset.configuration =
        JSON.stringify(configuration)
    </script>
    <script src="{scalar_js_url}"></script>
    </body>
    </html>
    """
    return HttpResponse(html)

@main_router.get("/scalar", include_in_schema=False)
async def scalar_html(request):
    return get_scalar_api_reference(
        openapi_url=api.openapi_url,
        title=api.title,
        hide_download_button=True,
        layout=Layout.MODERN,
        dark_mode=True,
        scalar_favicon_url="/assets/img/logo-rest-doc.png"
    )

api = NinjaAPI(
    title=settings.API_TITLE,
    description=settings.API_DESCRIPTION,
    version=settings.API_VERSION,
    docs_url=None
)

@api.get("/test/stripe", include_in_schema=False)
async def stripe_html(request):
    return HttpResponse(
        """<!DOCTYPE html>
<html lang="es">
<head>
    <meta charset="UTF-8">
    <meta name="viewport" content="width=device-width, initial-scale=1.0">
    <title>Finalizar Compra</title>
    <link href="https://cdn.jsdelivr.net/npm/tailwindcss@2.2.19/dist/tailwind.min.css" rel="stylesheet">
    <!-- Importar la librería de Stripe -->
    <script src="https://js.stripe.com/v3/"></script>
</head>
<body class="bg-gray-100 font-sans">
    <div class="container mx-auto p-6 max-w-4xl">
        <!-- Encabezado -->
        <h1 class="text-3xl font-bold text-gray-800 mb-6">Finalizar Compra</h1>

        <!-- Resumen del carrito -->
        <div class="bg-white shadow-md rounded-lg p-6 mb-6">
            <h2 class="text-xl font-semibold text-gray-700 mb-4">Resumen del Carrito</h2>
            <ul class="space-y-4">
                <li class="flex justify-between">
                    <span class="text-gray-600">Producto de prueba</span>
                    <span class="font-medium">$29.99</span>
                </li>
                <li class="flex justify-between border-t pt-4">
                    <span class="text-gray-800 font-semibold">Total</span>
                    <span class="text-gray-800 font-semibold">$29.99</span>
                </li>
            </ul>
        </div>

        <!-- Formulario de pago con Stripe Elements -->
        <div class="bg-white shadow-md rounded-lg p-6">
            <h2 class="text-xl font-semibold text-gray-700 mb-4">Información de Pago</h2>
            <div id="card-element" class="p-3 border rounded-lg"></div>
            <div id="card-errors" class="text-red-500 mt-2"></div>
            <button id="submit-button" class="mt-4 bg-blue-600 hover:bg-blue-800 text-white font-bold py-3 px-6 rounded-lg transition duration-300" disabled>
                Pagar
            </button>
        </div>
    </div>

    <!-- Modal de Login -->
    <div id="login-modal" class="fixed inset-0 bg-gray-600 bg-opacity-50 flex items-center justify-center hidden">
        <div class="bg-white rounded-lg p-6 w-full max-w-md">
            <h2 class="text-xl font-semibold text-gray-700 mb-4">Iniciar Sesión</h2>
            <div id="login-error" class="text-red-500 mb-4"></div>
            <input id="email" type="email" placeholder="Correo electrónico" class="w-full p-3 mb-4 border rounded-lg focus:outline-none focus:ring-2 focus:ring-blue-500">
            <input id="password" type="password" placeholder="Contraseña" class="w-full p-3 mb-4 border rounded-lg focus:outline-none focus:ring-2 focus:ring-blue-500">
            <button id="login-button" class="w-full bg-blue-600 hover:bg-blue-800 text-white font-bold py-3 px-6 rounded-lg transition duration-300">
                Iniciar Sesión
            </button>
            <button id="close-login" class="mt-2 w-full bg-gray-300 hover:bg-gray-400 text-gray-800 font-bold py-3 px-6 rounded-lg transition duration-300">
                Cancelar
            </button>
        </div>
    </div>

    <script>
        // Inicializar Stripe con la clave pública
        const stripe = Stripe('tu_clave_publica'); // Reemplaza con tu clave pública de Stripe
        const elements = stripe.elements();
        const card = elements.create('card', {
            style: {
                base: {
                    fontSize: '16px',
                    color: '#32325d',
                },
            },
        });
        card.mount('#card-element');

        // Manejo de errores en el formulario de pago
        card.on('change', (event) => {
            const displayError = document.getElementById('card-errors');
            if (event.error) {
                displayError.textContent = event.error.message;
            } else {
                displayError.textContent = '';
            }
        });

        // Función para obtener el token CSRF
        function getCsrfToken() {
            const name = 'csrftoken';
            const cookies = document.cookie.split(';');
            for (let cookie of cookies) {
                const [key, value] = cookie.trim().split('=');
                if (key === name) return value;
            }
            return '';
        }
        
        function generateUUIDv4() {
            return crypto.randomUUID();
        }

        // Obtener el id_prefix de la API
        let idPrefix = '';
        let isLoggedIn = false;
        async function fetchIdPrefix() {
            try {
                console.log('Obteniendo id_prefix desde /id_prefix_api_secret/');
                const response = await fetch('/id_prefix_api_secret/', {
                    method: 'GET',
                    headers: {
                        'Content-Type': 'application/json',
                    },
                });
                if (!response.ok) {
                    throw new Error(`Error al obtener id_prefix: ${response.status} - ${await response.text()}`);
                }
                const data = await response.json();
                if (!data.id_prefix_api_secret) {
                    throw new Error('No se recibió id_prefix_api_secret en la respuesta');
                }
                idPrefix = data.id_prefix_api_secret;
                console.log('id_prefix recibido:', idPrefix);
                // Mostrar el modal de login después de obtener el id_prefix
                document.getElementById('login-modal').classList.remove('hidden');
            } catch (error) {
                console.error('Error al obtener id_prefix:', error.message);
                document.getElementById('card-errors').textContent = `Error: ${error.message}`;
            }
        }

        // Manejo del login
        document.getElementById('login-button').addEventListener('click', async () => {
            const email = document.getElementById('email').value;
            const password = document.getElementById('password').value;
            const loginError = document.getElementById('login-error');

            if (!email || !password) {
                loginError.textContent = 'Por favor, ingresa correo y contraseña';
                return;
            }

            try {
                console.log('Iniciando solicitud a /users/login');
                const loginResponse = await fetch(`/${idPrefix}/users/login`, {
                    method: 'POST',
                    headers: {
                        'Content-Type': 'application/json',
                        'X-CSRFToken': getCsrfToken(),
                    },
                    body: JSON.stringify({ email, password }),
                });
                if (!loginResponse.ok) {
                    const errorText = await loginResponse.text();
                    throw new Error(`Error en /users/login: ${loginResponse.status} - ${errorText}`);
                }
                const loginData = await loginResponse.json();
                console.log('Login exitoso:', loginData);
                localStorage.setItem('access_token', loginData.data.access_token);
                isLoggedIn = true;
                document.getElementById('login-modal').classList.add('hidden');
                document.getElementById('submit-button').disabled = false; // Habilitar el botón de pago
            } catch (error) {
                console.error('Error durante el login:', error.message);
                loginError.textContent = `Error: ${error.message}`;
            }
        });

        // Cerrar el modal de login
        document.getElementById('close-login').addEventListener('click', () => {
            document.getElementById('login-modal').classList.add('hidden');
        });

        // Iniciar el flujo al cargar la página
        fetchIdPrefix();

        document.getElementById('submit-button').addEventListener('click', async () => {
            if (!isLoggedIn) {
                document.getElementById('card-errors').textContent = 'Debes iniciar sesión primero';
                document.getElementById('login-modal').classList.remove('hidden');
                return;
            }

            if (!idPrefix) {
                document.getElementById('card-errors').textContent = 'No se pudo obtener el prefijo de la API. Por favor, recarga la página.';
                return;
            }

            try {
                // Paso 1: Llamar a /{id_prefix}/cart/checkout/ para obtener el order_id
                console.log(`Iniciando solicitud a /${idPrefix}/cart/checkout/`);
                const checkoutResponse = await fetch(`/${idPrefix}/store/cart/checkout/`, {
                    method: 'POST',
                    headers: {
                        'Content-Type': 'application/json',
                        'X-CSRFToken': getCsrfToken(),
                        'Referer': `https://localhost:8080/${idPrefix}/store/cart/`,
                        'Authorization': `Bearer ${localStorage.getItem('access_token')}`,
                        'Idempotency-Key': generateUUIDv4(),
                    },
                });
                if (!checkoutResponse.ok) {
                    const errorText = await checkoutResponse.text();
                    throw new Error(`Error en /${idPrefix}/cart/checkout/: ${checkoutResponse.status} - ${errorText}`);
                }
                const checkoutData = await checkoutResponse.json();
                if (!checkoutData.order_id) {
                    throw new Error('No se recibió order_id en la respuesta de /cart/checkout/');
                }
                const orderId = checkoutData.order_id;
                console.log('Order ID recibido:', orderId);

                // Paso 2: Llamar a /{id_prefix}/orders/{order_id}/pay para obtener el client_secret
                console.log(`Iniciando solicitud a /${idPrefix}/orders/${orderId}/pay`);
                const payResponse = await fetch(`/${idPrefix}/orders/${orderId}/pay`, {
                    method: 'POST',
                    headers: {
                        'Content-Type': 'application/json',
                        'X-CSRFToken': getCsrfToken(),
                    },
                });
                if (!payResponse.ok) {
                    const errorText = await payResponse.text();
                    throw new Error(`Error en /${idPrefix}/orders/${orderId}/pay: ${payResponse.status} - ${errorText}`);
                }
                const payData = await payResponse.json();
                if (!payData.client_secret) {
                    throw new Error('No se recibió client_secret en la respuesta de /orders/{order_id}/pay');
                }
                const clientSecret = payData.client_secret;
                console.log('Client Secret recibido:', clientSecret);

                // Paso 3: Confirmar el pago con Stripe Elements
                const result = await stripe.confirmCardPayment(clientSecret, {
                    payment_method: {
                        card: card,
                        billing_details: {
                            name: 'Cliente de Prueba',
                        },
                    },
                });

                if (result.error) {
                    document.getElementById('card-errors').textContent = result.error.message;
                    console.error('Error al confirmar el pago:', result.error.message);
                } else {
                    console.log('Pago exitoso:', result.paymentIntent);
                    alert('Pago exitoso');
                    window.location.href = '/success';
                }
            } catch (error) {
                console.error('Error durante el proceso de pago:', error.message);
                document.getElementById('card-errors').textContent = `Error: ${error.message}`;
            }
        });
    </script>
</body>
</html>
        """
    )

@api.get("/id_prefix_api_secret/", include_in_schema=False)
async def get_secret(request):
    return {"id_prefix_api_secret": str(id_prefix)}

api.add_router(f"/{str(id_prefix)}/", main_router)

urlpatterns = [
    path('admin/', admin.site.urls),
    path('', api.urls)
]<|MERGE_RESOLUTION|>--- conflicted
+++ resolved
@@ -43,13 +43,10 @@
 main_router.add_router("/orders/", orders_router)
 # Agregar las rutas de sales
 main_router.add_router("/sales/", sales_router)
-<<<<<<< HEAD
 # Agregar las rutas de auditoría
 main_router.add_router("/audit/", audit_router)
-=======
 # Agregar las rutas de clients
 main_router.add_router("/clients/", clients_router)
->>>>>>> c420f7c5
 
 class Layout(Enum):
     MODERN = "modern"
