--- conflicted
+++ resolved
@@ -1,365 +1,178 @@
 """
-Vistas para manejo de órdenes
+Servicios para manejo de órdenes de compra
 """
-from typing import List, Optional
-from django.http import HttpRequest
-from django.core.exceptions import ValidationError
-from ninja import Router
-<<<<<<< HEAD
-from ninja.errors import HttpError
+from decimal import Decimal
+from typing import Optional
+from django.db import transaction
+from django.utils import timezone
 
-from django.shortcuts import get_object_or_404
-from django.db import transaction
+from ..models import Cart, Orders, OrderDetails, OrderState, CartStatus
+from api.notification.services_new import NotificationService
+from api.products.models import ProductsMetadata
 
-from api.core.notification import services as notif_srv
 
-from .services import services_payments as pay_srv
-from .services import services_sales as sale_srv
-from .services.services_orders import InvalidCartStateError
-from .idempotency import store_idempotent
-from .models import NotificationType, Orders
-=======
+class InvalidCartStateError(Exception):
+    """El carrito no está en estado válido para crear orden."""
 
-from .models import Orders, Sales
-from .schemas import (
-    OrderListOut, OrderCancelIn,
-    PaymentMethodIn, PaymentOut, PaymentStatusOut,
-    RefundIn, RefundOut, ErrorResponse, SuccessResponse,
-    OrderFilterIn, SaleOut, SaleSummaryOut
-)
-from .services import services_orders as order_srv
-from .services.services_payments import PaymentService
-from .services.services_notifications import OrderNotificationService
-from .services.services_sales import SalesService
->>>>>>> e7d19bba
+class OrderCreationError(Exception):
+    """Error al crear la orden."""
 
-# ──────────────────────────────────────────────────────────────
-# Helper común para la clave de idempotencia
-# ──────────────────────────────────────────────────────────────
 
-<<<<<<< HEAD
-@router.patch("/order/{order_id}/pay/", response={200: dict})
-@store_idempotent()
 @transaction.atomic
-def pay_order(request, order_id: int):
-    try:
-        order = get_object_or_404(Orders, id=order_id, client=request.user)
+def create_order_from_cart(cart_id: int, user_id: int, idempotency_key: str):
+    """
+    Crea una orden desde un carrito existente.
 
-        if order.state != "PENDING":
-            raise HttpError(409, "orden_no_pendiente")
+    Args:
+        cart_id: ID del carrito
+        user_id: ID del usuario
+        idempotency_key: Clave de idempotencia
 
-        try:
-            result = pay_srv.fake_payment_gateway(order.total)
-            if result["status"] != "SUCCESS":
-                raise pay_srv.PaymentError()
+    Returns:
+        Orders: La orden creada
 
-            sale = sale_srv.register_sale(order, result["gateway_id"])
-            order.state = "CONFIRMED"
-            order.save(update_fields=["state"])
+    Raises:
+        InvalidCartStateError: Si el carrito no es válido
+        OrderCreationError: Si hay error al crear la orden
+    """
+    cart = (Cart.objects
+            .select_for_update()
+            .prefetch_related("items")
+            .get(id=cart_id, client_id=user_id, status=CartStatus.OPEN))
 
-            notif_srv.send_notification(
-                order,
-                NotificationType.BOOKING_CONFIRMED,
-                "Reserva confirmada",
-                f"¡Gracias! Tu reserva #{order.id} quedó confirmada."
-            )
+    if not cart.items_cnt:
+        raise InvalidCartStateError("EMPTY_CART")
 
-        except pay_srv.PaymentError:
-            raise HttpError(402, "pago_rechazado")
-
-        return 200, {"sale_id": sale.id, "order_state": order.state}
-    except Exception as e:
-        return HttpError(500, message=str(e))
-=======
-
-def get_idempotency_key(request) -> Optional[str]:
-    """
-    Devuelve la Idempotency-Key tomando cualquiera de los
-    encabezados reconocidos:
-        • Idempotency-Key               (estándar)
-        • HTTP_IDEMPOTENCY_KEY          (Ninja TestClient)
-    """
-    return (
-        request.headers.get("Idempotency-Key")
-        or request.headers.get("HTTP_IDEMPOTENCY_KEY")
+    order = Orders.objects.create(
+        client_id=user_id,
+        date=timezone.now(),
+        state=OrderState.PENDING,
+        total=cart.total,
+        idempotency_key=idempotency_key,
     )
 
-router = Router(tags=["orders"])
+    OrderDetails.objects.bulk_create([
+        OrderDetails(
+            order=order,
+            product_metadata_id=li.product_metadata_id,
+            package_id=ProductsMetadata.objects
+            .get(id=li.product_metadata_id)
+            .package_id,
+            availability_id=li.availability_id,
+            quantity=li.qty,
+            unit_price=li.unit_price,
+            subtotal=li.qty * li.unit_price,
+            discount_applied=Decimal("0.00"),
+            ) for li in cart.items.all()
+    ])
+
+    NotificationService.booking_pending(order)
+    return order
 
 
-@router.post(
-    "/orders/{order_id}/pay",
-    response={200: PaymentOut, 400: ErrorResponse, 409: ErrorResponse, 500: ErrorResponse},
-)
-def pay_order(request: HttpRequest, order_id: int, payload: PaymentMethodIn):
+def cancel_order(order_id: int, user_id: int):
     """
-    Procesa el pago de una orden
+    Cancela una orden.
+
+    Args:
+        order_id: ID de la orden
+        user_id: ID del usuario
+
+    Returns:
+        Orders: La orden cancelada
     """
-    try:
-        idemp_key = get_idempotency_key(request)
-        if not idemp_key:
-            return 409, ErrorResponse(          # 409 = "conflict" estilo Stripe
-                message="Header Idempotency-Key es requerido",
-                error_code="MISSING_IDEMPOTENCY_KEY",
-            )
-        
-        # Preparar datos del pago
-        payment_data = {
-            'card_number': payload.card_number,
-            'expiry_date': payload.expiry_date,
-            'cvv': payload.cvv,
-            'cardholder_name': payload.cardholder_name
-        }
-        
-        # Procesar el pago
-        sale = PaymentService.process_payment(
-            order_id=order_id,
-            payment_method=payload.payment_method,
-            payment_data=payment_data,
-            idempotency_key=idemp_key
-        )
-        
-        # Enviar notificación de confirmación de pago
-        OrderNotificationService.send_payment_confirmation(sale)
-        
-        return 200, PaymentOut(
-            sale_id=sale.id,
-            transaction_id=sale.transaction_id,
-            amount=float(sale.amount),
-            payment_status=sale.payment_status,
-            order_id=sale.order.id,
-            payment_method=sale.payment_method,
-            created_at=sale.created_at
-        )
-        
-    except ValidationError as e:
-        return 400, ErrorResponse(
-            message=str(e),
-            error_code="VALIDATION_ERROR"
-        )
-    except Exception as e:
-        return 500, ErrorResponse(
-            message=f"Error interno: {str(e)}",
-            error_code="INTERNAL_ERROR"
+    with transaction.atomic():
+        order = Orders.objects.select_for_update().get(
+            id=order_id, client_id=user_id
         )
 
+        if order.state not in [OrderState.PENDING, OrderState.CONFIRMED]:
+            raise InvalidCartStateError("No se puede cancelar esta orden")
 
-@router.post("/orders/{order_id}/cancel", response={200: SuccessResponse, 400: ErrorResponse, 500: ErrorResponse})
-def cancel_order(request: HttpRequest, order_id: int, payload: OrderCancelIn = None):
+        order.state = OrderState.CANCELLED
+        order.save()
+
+        return order
+
+
+def pay_order(order_id: int, user_id: int, payment_method: str):
     """
-    Cancela una orden
+    Marca una orden como pagada.
+
+    Args:
+        order_id: ID de la orden
+        user_id: ID del usuario
+        payment_method: Método de pago
+
+    Returns:
+        Orders: La orden pagada
     """
-    try:
-        order = order_srv.OrderService.cancel_order(order_id, request.user.id)
-        
-        # Enviar notificación de cancelación
-        reason = payload.reason if payload else None
-        OrderNotificationService.send_order_cancellation(order, reason)
-        
-        return 200, SuccessResponse(
-            message="Orden cancelada exitosamente",
-            data={"order_id": order.id, "state": order.state}
-        )
-        
-    except ValidationError as e:
-        return 400, ErrorResponse(
-            message=str(e),
-            error_code="VALIDATION_ERROR"
-        )
-    except Exception as e:
-        return 500, ErrorResponse(
-            message=f"Error interno: {str(e)}",
-            error_code="INTERNAL_ERROR"
+    with transaction.atomic():
+        order = Orders.objects.select_for_update().get(
+            id=order_id, client_id=user_id
         )
 
+        if order.state != OrderState.PENDING:
+            raise InvalidCartStateError("La orden no está pendiente de pago")
 
-@router.get("/orders/", response={200: List[OrderListOut], 500: ErrorResponse})
-def list_orders(request: HttpRequest, filters: OrderFilterIn = OrderFilterIn()):
+        order.state = OrderState.CONFIRMED
+        order.save()
+
+        return order
+
+
+def refund_order(order_id: int, user_id: int, amount: Optional[Decimal] = None):
     """
-    Lista las órdenes del usuario
+    Reembolsa una orden.
+
+    Args:
+        order_id: ID de la orden
+        user_id: ID del usuario
+        amount: Monto a reembolsar (si es None, reembolsa todo)
+
+    Returns:
+        Orders: La orden reembolsada
     """
-    try:
-        # Obtener órdenes del usuario con filtros
-        queryset = Orders.objects.filter(client=request.user)
-        
-        if filters.state:
-            queryset = queryset.filter(state=filters.state)
-        
-        if filters.start_date:
-            queryset = queryset.filter(created_at__gte=filters.start_date)
-        
-        if filters.end_date:
-            queryset = queryset.filter(created_at__lte=filters.end_date)
-        
-        orders = queryset.order_by('-created_at')[:filters.limit]
-        
-        return 200, [
-            OrderListOut(
-                id=order.id,
-                total=float(order.total),
-                state=order.state,
-                created_at=order.created_at,
-                client_id=order.client.id
-            )
-            for order in orders
-        ]
-        
-    except Exception as e:
-        return 500, ErrorResponse(
-            message=f"Error interno: {str(e)}",
-            error_code="INTERNAL_ERROR"
+    with transaction.atomic():
+        order = Orders.objects.select_for_update().get(
+            id=order_id, client_id=user_id
         )
 
+        if order.state not in [OrderState.CONFIRMED, OrderState.COMPLETED]:
+            raise InvalidCartStateError("No se puede reembolsar esta orden")
 
-@router.get("/orders/{order_id}/payment-status", response={200: PaymentStatusOut, 404: ErrorResponse, 500: ErrorResponse})
-def get_payment_status(request: HttpRequest, order_id: int):
-    """
-    Obtiene el estado del pago de una orden
-    """
-    try:
-        # Verificar que la orden existe y pertenece al usuario
-        order = order_srv.OrderService.get_order_by_id(order_id, request.user.id)
-        if not order:
-            return 404, ErrorResponse(
-                message="Orden no encontrada",
-                error_code="ORDER_NOT_FOUND"
-            )
-        
-        # Buscar la venta asociada
+        order.state = OrderState.REFUNDED
+        order.save()
+
+        return order
+
+    #  ─────────────────────────────────────────────────────────────
+#  Clase pública – wrapper estático
+#  ─────────────────────────────────────────────────────────────
+
+class OrderService:
+    """Fachada estática para que las vistas usen un API OO."""
+
+    # get_order_by_id ----------------------------------------------------
+    @staticmethod
+    def get_order_by_id(order_id: int, user_id: int) -> "Orders | None":
+        """Devuelve la orden si pertenece al usuario/cliente o None."""
         try:
-            sale = Sales.objects.get(order=order)
-            return 200, PaymentStatusOut(
-                order_id=order.id,
-                payment_status=sale.payment_status,
-                transaction_id=sale.transaction_id,
-                amount=float(sale.amount),
-                payment_method=sale.payment_method
-            )
-        except Sales.DoesNotExist:
-            return 200, PaymentStatusOut(
-                order_id=order.id,
-                payment_status="PENDING",
-                message="No se ha procesado ningún pago para esta orden"
-            )
-        
-    except Exception as e:
-        return 500, ErrorResponse(
-            message=f"Error interno: {str(e)}",
-            error_code="INTERNAL_ERROR"
-        )
+            return Orders.objects.get(id=order_id, client_id=user_id)
+        except Orders.DoesNotExist:
+            return None
 
+    # cancel_order -------------------------------------------------------
+    @staticmethod
+    def cancel_order(order_id: int, user_id: int) -> Orders:
+        return cancel_order(order_id, user_id)
 
-@router.post("/orders/{order_id}/refund", response={200: RefundOut, 400: ErrorResponse, 500: ErrorResponse})
-def refund_order(request: HttpRequest, order_id: int, payload: RefundIn):
-    """
-    Procesa un reembolso para una orden
-    """
-    try:
-        # Verificar que la orden existe y pertenece al usuario
-        order = order_srv.OrderService.get_order_by_id(order_id, request.user.id)
-        if not order:
-            return 404, ErrorResponse(
-                message="Orden no encontrada",
-                error_code="ORDER_NOT_FOUND"
-            )
-        
-        # Buscar la venta
-        try:
-            sale = Sales.objects.get(order=order)
-        except Sales.DoesNotExist:
-            return 400, ErrorResponse(
-                message="No se encontró una venta para esta orden",
-                error_code="SALE_NOT_FOUND"
-            )
-        
-        # Procesar reembolso
-        refunded_sale = PaymentService.refund_payment(
-            sale_id=sale.id,
-            amount=payload.amount
-        )
-        
-        # Enviar notificación de reembolso
-        OrderNotificationService.send_refund_confirmation(
-            refunded_sale, 
-            refund_amount=payload.amount
-        )
-        
-        return 200, RefundOut(
-            message="Reembolso procesado exitosamente",
-            sale_id=refunded_sale.id,
-            refunded_amount=float(payload.amount or refunded_sale.amount)
-        )
-        
-    except ValidationError as e:
-        return 400, ErrorResponse(
-            message=str(e),
-            error_code="VALIDATION_ERROR"
-        )
-    except Exception as e:
-        return 500, ErrorResponse(
-            message=f"Error interno: {str(e)}",
-            error_code="INTERNAL_ERROR"
-        )
+    # pay_order (alias; opcional) ----------------------------------------
+    @staticmethod
+    def pay_order(order_id: int, user_id: int, payment_method: str):
+        return pay_order(order_id, user_id, payment_method)  # noqa: F821
 
-
-@router.get("/orders/{order_id}/sales", response={200: SaleOut, 404: ErrorResponse, 500: ErrorResponse})
-def get_order_sale(request: HttpRequest, order_id: int):
-    """
-    Obtiene la venta asociada a una orden
-    """
-    try:
-        # Verificar que la orden existe y pertenece al usuario
-        order = order_srv.OrderService.get_order_by_id(order_id, request.user.id)
-        if not order:
-            return 404, ErrorResponse(
-                message="Orden no encontrada",
-                error_code="ORDER_NOT_FOUND"
-            )
-        
-        # Buscar la venta
-        try:
-            sale = Sales.objects.get(order=order)
-            return 200, SaleOut(
-                id=sale.id,
-                order_id=sale.order.id,
-                amount=float(sale.amount),
-                payment_method=sale.payment_method,
-                payment_status=sale.payment_status,
-                transaction_id=sale.transaction_id,
-                created_at=sale.created_at
-            )
-        except Sales.DoesNotExist:
-            return 404, ErrorResponse(
-                message="No se encontró una venta para esta orden",
-                error_code="SALE_NOT_FOUND"
-            )
-        
-    except Exception as e:
-        return 500, ErrorResponse(
-            message=f"Error interno: {str(e)}",
-            error_code="INTERNAL_ERROR"
-        )
-
-
-@router.get("/sales/summary", response={200: SaleSummaryOut, 500: ErrorResponse})
-def get_sales_summary(request: HttpRequest):
-    """
-    Obtiene un resumen de ventas del usuario
-    """
-    try:
-        summary = SalesService.get_sales_summary(request.user.id)
-        
-        return 200, SaleSummaryOut(
-            total_sales=summary['total_sales'],
-            total_amount=float(summary['total_amount']),
-            recent_sales_count=summary['recent_sales_count'],
-            recent_sales_amount=float(summary['recent_sales_amount']),
-            average_amount=float(summary['average_amount'])
-        )
-        
-    except Exception as e:
-        return 500, ErrorResponse(
-            message=f"Error interno: {str(e)}",
-            error_code="INTERNAL_ERROR"
-        ) 
->>>>>>> e7d19bba
+    # refund_order -------------------------------------------------------
+    @staticmethod
+    def refund_order(order_id: int, user_id: int, amount: Optional[Decimal] = None):
+        return refund_order(order_id, user_id, amount)  # noqa: F821