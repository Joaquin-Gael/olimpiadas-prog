from decimal import Decimal
from ninja import Router
from ninja.errors import HttpError
from django.shortcuts import get_object_or_404
from django.db import transaction
from django.utils import timezone # Dependencia sin utilizar

from .models import Cart, CartItem
from .schemas import CartOut, CartItemOut, ItemAddIn, ItemQtyPatchIn
from api.products.models import ProductsMetadata
from .services import services_cart as cart_srv
from .services import services_orders as order_srv
from .idempotency import store_idempotent
from api.products.services.stock_services import InsufficientStockError

from api.core.auth import JWTBearer

router = Router(
    tags=["Cart"],
    auth=JWTBearer()
)

# ── Helper: obtener (o crear) carrito OPEN del usuario ─────────
def _get_open_cart(user, currency=None):
    cart = Cart.objects.filter(client=user, status="OPEN").first()
    if cart:
        return cart
    return Cart.objects.create(client=user, status="OPEN", currency=currency or "USD")

# ───────────────────────────────────────────────────────────────
# 1. Obtener carrito
# ───────────────────────────────────────────────────────────────
@router.get("/cart/", response=CartOut)
def get_cart(request):
    cart = _get_open_cart(request.user, "USD")
<<<<<<< HEAD
    return CartOut.from_orm(cart)
=======
    items_out = [CartItemOut(
        **item.__dict__,
        unit_price=float(item.unit_price)
    ) for item in cart.items.all()]

    return CartOut(
        **cart.__dict__,
        items=items_out,
    )
>>>>>>> 8408d475

# ───────────────────────────────────────────────────────────────
# 2. Añadir ítem
# ───────────────────────────────────────────────────────────────
@router.post("/cart/items/", response=CartItemOut)
@store_idempotent()
def add_item(request, payload: ItemAddIn):
    metadata = get_object_or_404(ProductsMetadata, id=payload.product_metadata_id)
    cart = _get_open_cart(request.user, metadata.currency)

    try:
        item = cart_srv.add_item(
            cart,
            metadata,
            payload.availability_id,
            payload.qty,
            Decimal(str(payload.unit_price)),
            payload.config
        )
    except cart_srv.InsufficientStockError:
        raise HttpError(409, "stock_insuficiente")
    except cart_srv.CurrencyMismatchError:
        raise HttpError(422, "moneda_distinta")
    except cart_srv.CartClosedError:     # improbable aquí
        raise HttpError(409, "carrito_cerrado")

    return CartItemOut.from_orm(item)

# ───────────────────────────────────────────────────────────────
# 3. Cambiar cantidad
# ───────────────────────────────────────────────────────────────
@router.patch("/cart/items/{item_id}/", response=CartItemOut)
@store_idempotent()
def patch_item_qty(request, item_id: int, payload: ItemQtyPatchIn):
    item = get_object_or_404(CartItem, id=item_id, cart__client=request.user)

    try:
        item = cart_srv.update_qty(item, payload.qty)
    except cart_srv.InsufficientStockError:
        raise HttpError(409, "stock_insuficiente")
    except cart_srv.CartClosedError:
        raise HttpError(409, "carrito_cerrado")

    return CartItemOut.from_orm(item)

# ───────────────────────────────────────────────────────────────
# 4. Eliminar ítem
# ───────────────────────────────────────────────────────────────
@router.delete("/cart/items/{item_id}/", response={204: None})
def delete_item(request, item_id: int):
    item = get_object_or_404(CartItem, id=item_id, cart__client=request.user)
    try:
        cart_srv.remove_item(item)
    except cart_srv.CartClosedError:
        raise HttpError(409, "carrito_cerrado")
    return 204, None

# ───────────────────────────────────────────────────────────────
# 5. Checkout  → crea Order
# ───────────────────────────────────────────────────────────────
@router.post(
    "/cart/checkout/",
    response={201: dict},
    summary="Checkout del carrito",
    description="Convierte el carrito actual en una orden. Es idempotente y revalida stock. Requiere header Idempotency-Key."
)
@store_idempotent()
@transaction.atomic
def checkout(request):
    cart = _get_open_cart(request.user, "USD")
    idemp_key = request.headers.get("Idempotency-Key") \
                or request.headers.get("HTTP_IDEMPOTENCY_KEY")

    try:
        # Usar el servicio de carrito para hacer checkout (incluye re-chequeo de stock)
        order = cart_srv.checkout(
            cart,
            lambda c: order_srv.create_order_from_cart(
                c.id, c.client_id, idempotency_key=idemp_key
            )
        )
    except cart_srv.CartClosedError:
        raise HttpError(409, "carrito_cerrado")
    except InsufficientStockError:
        raise HttpError(409, "stock_insuficiente")
    except order_srv.InvalidCartStateError:
        raise HttpError(409, "carrito_cerrado")
    except order_srv.OrderCreationError as e:
        raise HttpError(500, f"error_creacion_orden: {str(e)}")

    return 201, {"order_id": order.id, "total": float(order.total)} <|MERGE_RESOLUTION|>--- conflicted
+++ resolved
@@ -33,19 +33,7 @@
 @router.get("/cart/", response=CartOut)
 def get_cart(request):
     cart = _get_open_cart(request.user, "USD")
-<<<<<<< HEAD
     return CartOut.from_orm(cart)
-=======
-    items_out = [CartItemOut(
-        **item.__dict__,
-        unit_price=float(item.unit_price)
-    ) for item in cart.items.all()]
-
-    return CartOut(
-        **cart.__dict__,
-        items=items_out,
-    )
->>>>>>> 8408d475
 
 # ───────────────────────────────────────────────────────────────
 # 2. Añadir ítem
