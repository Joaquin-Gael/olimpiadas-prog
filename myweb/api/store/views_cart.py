--- conflicted
+++ resolved
@@ -302,24 +302,11 @@
         raise HttpError(409, "carrito_cerrado")
     except HttpError:
         raise
-<<<<<<< HEAD
-=======
-    except InsufficientStockError:
-        raise HttpError(409, "stock_insuficiente")
-    except cart_srv.CurrencyMismatchError:
-        raise HttpError(422, "moneda_distinta")
-    except cart_srv.CartClosedError:
-        raise HttpError(409, "carrito_cerrado")
->>>>>>> 2031202f
     except Exception as e:
         import logging
         logger = logging.getLogger(__name__)
         logger.error(f"Error agregando item al carrito: {str(e)}")
         raise HttpError(500, "Error interno del servidor")
-<<<<<<< HEAD
-=======
-
->>>>>>> 2031202f
 
 # ───────────────────────────────────────────────────────────────
 # 3. Cambiar cantidad
