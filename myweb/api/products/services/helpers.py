--- conflicted
+++ resolved
@@ -59,24 +59,7 @@
                 "difficulty_level": activity.difficulty_level,
                 "language": activity.language,
                 "available_slots": activity.available_slots,
-<<<<<<< HEAD
-                "availabilities": [
-                    {
-                        "id": av.id,
-                        "event_date": av.event_date,
-                        "start_time": av.start_time,
-                        "total_seats": av.total_seats,
-                        "reserved_seats": av.reserved_seats,
-                        "available_seats": av.total_seats - av.reserved_seats,
-                        "price": float(av.price),
-                        "currency": av.currency,
-                        "state": av.state,
-                    }
-                    for av in availabilities
-                ]
-=======
                 "availability_id": [serialize_activity_availability(i) for i in activity.availabilities.all()],
->>>>>>> cf73b612
             }
         elif metadata.product_type == "flight":
             flight = metadata.content
