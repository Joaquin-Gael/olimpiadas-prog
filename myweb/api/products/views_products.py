from ninja import Router
from .schemas import (
    ProductsMetadataOut, ProductsMetadataCreate, ProductsMetadataUpdate,
    ActivityUpdate, FlightUpdate, LodgmentUpdate, TransportationUpdate,
    ActivityAvailabilityCreate, ActivityAvailabilityOut, ActivityAvailabilityUpdate,
    ActivityFullCreate, ActivityAvailabilityCreateNested,
    LodgmentFullCreate, RoomCreateNested, RoomAvailabilityCreateNested,
    TransportationAvailabilityCreate, TransportationAvailabilityOut, TransportationAvailabilityUpdate,
    TransportationFullCreate, TransportationAvailabilityCreateNested
)
from .helpers import serialize_product_metadata, serialize_activity_availability, serialize_transportation_availability
from django.shortcuts import get_object_or_404
from ninja.errors import HttpError
from .models import (
    ProductsMetadata, Suppliers,
    Activities, Flights, Lodgment, Transportation, ActivityAvailability, TransportationAvailability
)
from django.db.models import Q
from ninja.pagination import paginate
from .filters import ProductosFiltro
from .pagination import DefaultPagination
from django.db import transaction
from django.utils import timezone
from datetime import datetime, timedelta
from typing import List
from django.core.exceptions import ValidationError
from django.contrib.contenttypes.models import ContentType

products_router = Router(tags=["Products"])

# TODO: terminar de traducir todas las dependencias al ingles

@products_router.post("/create", response=ProductsMetadataOut)
@transaction.atomic
def create_product(request, data: ProductsMetadataCreate):
    """
    Create a new product and its metadata.

    Steps:
    1. Validate the supplier exists.
    2. Determine the actual product model from `product_type`.
    3. Instantiate and validate the domain object (`Activities`, `Flights`, etc.).
    4. Save the domain object to the database.
    5. Create a `ProductsMetadata` record linking supplier, pricing, and the newly created object.

    Returns the serialized metadata of the created product.
    Raises HTTP 400 if `product_type` is invalid or business validation fails.
    """
    supplier = get_object_or_404(Suppliers, id=data.supplier_id)

<<<<<<< HEAD
=======
    # Map product_type to model class
>>>>>>> 195cc40a
    model_map = {
        "activity": Activities,
        "flight": Flights,
        "lodgment": Lodgment,
        "transportation": Transportation,
    }
<<<<<<< HEAD
    Model = model_map.get(data.tipo_producto)
    if not Model:
        raise HttpError(400, "Tipo de producto no válido")

    producto = Model(**data.producto.dict())

    try:
        producto.full_clean()
    except ValidationError as e:
        error_messages = []
        for field, errors in e.message_dict.items():
            for error in errors:
                error_messages.append(f"{field}: {error}")
        error_detail = "; ".join(error_messages)
        raise HttpError(422, error_detail)

    producto.save()

    # Obtener el ContentType para el modelo
    content_type = ContentType.objects.get_for_model(Model)
    
    metadata = ProductsMetadata.objects.create(
        supplier=supplier,
        content_type_id=content_type,
        object_id=producto.id,
        precio_unitario=data.precio_unitario
=======
    _model = model_map.get(data.product_type)
    if not _model:
        raise HttpError(400, "Invalid product_type provided.")

    # 1️⃣ Instantiate without saving
    product = _model(**data.product.dict())

    # 2️⃣ Perform full_clean() to enforce model validators and custom clean()
    try:
        product.full_clean()
    except Exception as e:
        raise HttpError(422, e.message_dict if hasattr(e, 'message_dict') else str(e))

    # 3️⃣ Save valid domain object
    product.save()

    # 4️⃣ Create metadata record
    metadata = ProductsMetadata.objects.create(
        supplier=supplier,
        content_object=product,
        tipo_producto=data.product_type,
        precio_unitario=data.unit_price
>>>>>>> 195cc40a
    )

    return serialize_product_metadata(metadata)


<<<<<<< HEAD
@products_router.post("/productos/actividad-completa/", response=ProductsMetadataOut)
@transaction.atomic
def crear_actividad_completa(request, data: ActivityFullCreate):
    """
    Crea una actividad completa con sus disponibilidades en una sola operación.
    """
    # 1. Verificar que el proveedor existe
    supplier = get_object_or_404(Suppliers, id=data.supplier_id)
    
    # 2. Crear la actividad
    activity_data = {
        "name": data.name,
        "description": data.description,
        "location_id": data.location_id,
        "date": data.date,
        "start_time": data.start_time,
        "duration_hours": data.duration_hours,
        "include_guide": data.include_guide,
        "maximum_spaces": data.maximum_spaces,
        "difficulty_level": data.difficulty_level,
        "language": data.language,
        "available_slots": data.available_slots,
    }
    
    activity = Activities(**activity_data)
    
    try:
        activity.full_clean()
    except ValidationError as e:
        error_messages = []
        for field, errors in e.message_dict.items():
            for error in errors:
                error_messages.append(f"{field}: {error}")
        error_detail = "; ".join(error_messages)
        raise HttpError(422, error_detail)
    
    activity.save()
    
    # 3. Crear la metadata del producto
    content_type = ContentType.objects.get_for_model(Activities)
    
    metadata = ProductsMetadata.objects.create(
        supplier=supplier,
        content_type_id=content_type,
        object_id=activity.id,
        precio_unitario=data.precio_unitario
    )
    
    # 4. Crear las disponibilidades si se proporcionan
    created_availabilities = []
    for availability_data in data.availabilities:
        availability = activity.availabilities.create(
            event_date=availability_data.event_date,
            start_time=availability_data.start_time,
            total_seats=availability_data.total_seats,
            reserved_seats=availability_data.reserved_seats,
            price=availability_data.price,
            currency=availability_data.currency,
            state="active"
        )
        created_availabilities.append(availability)
    
    return serialize_product_metadata(metadata)


@products_router.post("/productos/alojamiento-completo/", response=ProductsMetadataOut)
@transaction.atomic
def crear_alojamiento_completo(request, data: LodgmentFullCreate):
    """
    Crea un alojamiento completo con habitaciones y disponibilidades en una sola operación.
    """
    # 1. Verificar que el proveedor existe
    supplier = get_object_or_404(Suppliers, id=data.supplier_id)
    
    # 2. Crear el alojamiento
    lodgment_data = {
        "name": data.name,
        "description": data.description,
        "location_id": data.location_id,
        "type": data.type,
        "max_guests": data.max_guests,
        "contact_phone": data.contact_phone,
        "contact_email": data.contact_email,
        "amenities": data.amenities,
        "date_checkin": data.date_checkin,
        "date_checkout": data.date_checkout,
    }
    
    lodgment = Lodgment(**lodgment_data)
    
    try:
        lodgment.full_clean()
    except ValidationError as e:
        error_messages = []
        for field, errors in e.message_dict.items():
            for error in errors:
                error_messages.append(f"{field}: {error}")
        error_detail = "; ".join(error_messages)
        raise HttpError(422, error_detail)
    
    lodgment.save()
    
    # 3. Crear la metadata del producto
    content_type = ContentType.objects.get_for_model(Lodgment)
    
    metadata = ProductsMetadata.objects.create(
        supplier=supplier,
        content_type_id=content_type,
        object_id=lodgment.id,
        precio_unitario=data.precio_unitario
    )
    
    # 4. Crear las habitaciones y sus disponibilidades
    created_rooms = []
    for room_data in data.rooms:
        # Extraer las disponibilidades antes de crear la habitación
        room_availabilities = room_data.availabilities
        room_data_dict = room_data.dict(exclude={'availabilities'})
        
        # Crear la habitación
        room = lodgment.rooms.create(**room_data_dict)
        created_rooms.append(room)
        
        # Crear las disponibilidades de la habitación
        for availability_data in room_availabilities:
            room.availabilities.create(
                start_date=availability_data.start_date,
                end_date=availability_data.end_date,
                available_quantity=availability_data.available_quantity,
                price_override=availability_data.price_override,
                currency=availability_data.currency,
                is_blocked=availability_data.is_blocked,
                minimum_stay=availability_data.minimum_stay
            )
    
    return serialize_product_metadata(metadata)


@products_router.post("/productos/transporte-completo/", response=ProductsMetadataOut)
@transaction.atomic
def crear_transporte_completo(request, data: TransportationFullCreate):
    """
    Crea un transporte completo con sus disponibilidades en una sola operación.
    """
    # 1. Verificar que el proveedor existe
    supplier = get_object_or_404(Suppliers, id=data.supplier_id)
    
    # 2. Crear el transporte
    transportation_data = {
        "origin_id": data.origin_id,
        "destination_id": data.destination_id,
        "type": data.type,
        "description": data.description,
        "notes": data.notes,
        "capacity": data.capacity,
    }
    
    transportation = Transportation(**transportation_data)
    
    try:
        transportation.full_clean()
    except ValidationError as e:
        error_messages = []
        for field, errors in e.message_dict.items():
            for error in errors:
                error_messages.append(f"{field}: {error}")
        error_detail = "; ".join(error_messages)
        raise HttpError(422, error_detail)
    
    transportation.save()
    
    # 3. Crear la metadata del producto
    content_type = ContentType.objects.get_for_model(Transportation)
    
    metadata = ProductsMetadata.objects.create(
        supplier=supplier,
        content_type_id=content_type,
        object_id=transportation.id,
        precio_unitario=data.precio_unitario
    )
    
    # 4. Crear las disponibilidades si se proporcionan
    created_availabilities = []
    for availability_data in data.availabilities:
        availability = transportation.availabilities.create(
            departure_date=availability_data.departure_date,
            departure_time=availability_data.departure_time,
            arrival_date=availability_data.arrival_date,
            arrival_time=availability_data.arrival_time,
            total_seats=availability_data.total_seats,
            reserved_seats=availability_data.reserved_seats,
            price=availability_data.price,
            currency=availability_data.currency,
            state=availability_data.state
        )
        created_availabilities.append(availability)
    
    return serialize_product_metadata(metadata)


@products_router.post("/productos/{id}/transportation-availability/", response=TransportationAvailabilityOut)
@transaction.atomic
def create_transportation_availability(request, id: int, data: TransportationAvailabilityCreate):
    metadata = get_object_or_404(ProductsMetadata.active.select_related("content_type_id"), id=id)

    if metadata.tipo_producto != "transportation":
        raise HttpError(400, "This product is not a transportation.")

    transportation = metadata.content

    if not transportation.is_active:
        raise HttpError(400, "The transportation is inactive.")

    if data.reserved_seats > data.total_seats:
        raise HttpError(422, "Reserved seats cannot exceed total seats.")

    availability = transportation.availabilities.create(
        departure_date=data.departure_date,
        departure_time=data.departure_time,
        arrival_date=data.arrival_date,
        arrival_time=data.arrival_time,
        total_seats=data.total_seats,
        reserved_seats=data.reserved_seats,
        price=data.price,
        currency=data.currency,
        state=data.state,
    )

    return serialize_transportation_availability(availability)


@products_router.get("/productos/{id}/transportation-availability/", response=List[TransportationAvailabilityOut])
def list_transportation_availabilities(request, id: int):
    # 1. Buscar el producto
    metadata = get_object_or_404(
        ProductsMetadata.active.select_related("content_type_id"), id=id
    )

    # 2. Validar tipo
    if metadata.tipo_producto != "transportation":
        raise HttpError(400, "This product is not a transportation.")

    # 3. Obtener transporte concreto
    transportation = metadata.content

    # 4. Retornar todas las disponibilidades (ordenadas por fecha y hora)
    availabilities = transportation.availabilities.order_by("departure_date", "departure_time").all()
    return [serialize_transportation_availability(av) for av in availabilities]


@products_router.delete("/productos/transportation-availability/{id}/", response={204: None})
@transaction.atomic
def delete_transportation_availability(request, id: int):
    # 1. Buscar la disponibilidad
    availability = get_object_or_404(TransportationAvailability, id=id)

    # 2. Eliminar directamente (hard-delete)
    availability.delete()

    # 3. Retornar vacío con status 204 (sin contenido)
    return 204, None


@products_router.patch("/productos/transportation-availability/{id}/", response=TransportationAvailabilityOut)
@transaction.atomic
def update_transportation_availability(request, id: int, data: TransportationAvailabilityUpdate):
    availability = get_object_or_404(TransportationAvailability, id=id)

    # Validaciones cruzadas
    if data.reserved_seats is not None:
        total = data.total_seats if data.total_seats is not None else availability.total_seats
        if data.reserved_seats > total:
            raise HttpError(422, "Reserved seats cannot exceed total seats.")

    if data.departure_date is not None and data.departure_date < datetime.now().date():
        raise HttpError(422, "Departure date cannot be in the past.")

    # Aplicar cambios
    for attr, value in data.dict(exclude_unset=True).items():
        setattr(availability, attr, value)

    availability.full_clean()
    availability.save()

    return serialize_transportation_availability(availability)


@products_router.post("/productos/{id}/availability/", response=ActivityAvailabilityOut)
@transaction.atomic
def create_availability(request, id: int, data: ActivityAvailabilityCreate):
    metadata = get_object_or_404(ProductsMetadata.active.select_related("content_type_id"), id=id)

    if metadata.tipo_producto != "activity":
        raise HttpError(400, "This product is not an activity.")

    activity = metadata.content

    if not activity.is_active:
        raise HttpError(400, "The activity is inactive.")

    if data.reserved_seats > data.total_seats:
        raise HttpError(422, "Reserved seats cannot exceed total seats.")

    availability = activity.availabilities.create(
        event_date=data.event_date,
        start_time=data.start_time,
        total_seats=data.total_seats,
        reserved_seats=data.reserved_seats,
        price=data.price,
        currency=data.currency,
        state=data.state,
    )

    return serialize_activity_availability(availability)

@products_router.get("/productos/{id}/availability/", response=List[ActivityAvailabilityOut])
def list_availabilities(request, id: int):
    # 1. Buscar el producto
    metadata = get_object_or_404(
        ProductsMetadata.active.select_related("content_type_id"), id=id
    )

    # 2. Validar tipo
    if metadata.tipo_producto != "activity":
        raise HttpError(400, "This product is not an activity.")

    # 3. Obtener actividad concreta
    activity = metadata.content

    # 4. Retornar todas las disponibilidades (ordenadas por fecha y hora)
    availabilities = activity.availabilities.order_by("event_date", "start_time").all()
    return [serialize_activity_availability(av) for av in availabilities]

@products_router.delete("/productos/availability/{id}/", response={204: None})
@transaction.atomic
def delete_availability(request, id: int):
    # 1. Buscar la disponibilidad
    availability = get_object_or_404(ActivityAvailability, id=id)

    # 2. Eliminar directamente (hard-delete)
    availability.delete()

    # 3. Retornar vacío con status 204 (sin contenido)
    return 204, None

@products_router.patch("/productos/availability/{id}/", response=ActivityAvailabilityOut)
@transaction.atomic
def update_availability(request, id: int, data: ActivityAvailabilityUpdate):
    availability = get_object_or_404(ActivityAvailability, id=id)

    # Validaciones cruzadas
    if data.reserved_seats is not None:
        total = data.total_seats if data.total_seats is not None else availability.total_seats
        if data.reserved_seats > total:
            raise HttpError(422, "Reserved seats cannot exceed total seats.")

    if data.event_date is not None and data.event_date < datetime.now().date():
        raise HttpError(422, "Event date cannot be in the past.")

    # Aplicar cambios
    for attr, value in data.dict(exclude_unset=True).items():
        setattr(availability, attr, value)

    availability.full_clean()
    availability.save()

    return serialize_activity_availability(availability)


@products_router.get("/productos/", response=list[ProductsMetadataOut])
=======
@products_router.get("/", response=list[ProductsMetadataOut])
>>>>>>> 195cc40a
@paginate(DefaultPagination)
def list_products(request, filtros: ProductosFiltro = ProductosFiltro()):
    """
    List active products metadata with optional filters.

    Available filters:
    - tipo: filter by product type (actividad, vuelo, alojamiento, transporte)
    - precio_min, precio_max: filter by unit price range
    - supplier_id: filter by supplier
    - destino_id, origen_id: filter by destination or origin ID across related models
    - fecha_min, fecha_max: filter by date range on activities, flights, transportation, or lodging
    - search: full-text search on name/description fields
    - ordering: order by price or date (e.g., 'precio', '-fecha')

    Returns a paginated list of serialized product metadata.
    """
    qs = (
        ProductsMetadata.active
<<<<<<< HEAD
        .select_related("content_type_id")
        .prefetch_related(
            "activity",
            "flights",
            "lodgment",
            "transportation",
        )
    )

    # ──────────────────────────────────────────────────────────────
    # FILTROS BÁSICOS
    # ──────────────────────────────────────────────────────────────
=======
        .select_related("content_type")
        .prefetch_related(
            "activity", "flights", "lodgment", "transportation"
        )
    )

    # --- direct field filters ---
>>>>>>> 195cc40a
    if filtros.tipo:
        qs = qs.filter(tipo_producto=filtros.tipo)
    if filtros.precio_min is not None:
        qs = qs.filter(precio_unitario__gte=filtros.precio_min)
    if filtros.precio_max is not None:
        qs = qs.filter(precio_unitario__lte=filtros.precio_max)
    if filtros.supplier_id:
        qs = qs.filter(supplier_id=filtros.supplier_id)

<<<<<<< HEAD
    # ──────────────────────────────────────────────────────────────
    # FILTROS DE UBICACIÓN
    # ──────────────────────────────────────────────────────────────
=======
    # --- related model filters ---
>>>>>>> 195cc40a
    if filtros.destino_id:
        qs = qs.filter(
            Q(flights__destination_id=filtros.destino_id) |
            Q(transportation__destination_id=filtros.destino_id) |
            Q(lodgment__location_id=filtros.destino_id) |
            Q(activity__location_id=filtros.destino_id)
        )
    if filtros.origen_id:
        qs = qs.filter(
            Q(flights__origin_id=filtros.origen_id) |
            Q(transportation__origin_id=filtros.origen_id)
        )
    if filtros.location_id:
        qs = qs.filter(
            Q(lodgment__location_id=filtros.location_id) |
            Q(activity__location_id=filtros.location_id)
        )

    # ──────────────────────────────────────────────────────────────
    # FILTROS DE FECHAS
    # ──────────────────────────────────────────────────────────────
    if filtros.fecha_min:
        qs = qs.filter(
            Q(activity__date__gte=filtros.fecha_min) |
            Q(flights__departure_date__gte=filtros.fecha_min) |
            Q(transportation__departure_date__gte=filtros.fecha_min) |
            Q(lodgment__date_checkin__gte=filtros.fecha_min)
        )
    if filtros.fecha_max:
        qs = qs.filter(
            Q(activity__date__lte=filtros.fecha_max) |
            Q(flights__departure_date__lte=filtros.fecha_max) |
            Q(transportation__departure_date__lte=filtros.fecha_max) |
            Q(lodgment__date_checkin__lte=filtros.fecha_max)
        )
    if filtros.fecha_checkin:
        qs = qs.filter(lodgment__date_checkin__gte=filtros.fecha_checkin)
    if filtros.fecha_checkout:
        qs = qs.filter(lodgment__date_checkout__lte=filtros.fecha_checkout)
    if filtros.fecha_salida:
        qs = qs.filter(
            Q(flights__departure_date__gte=filtros.fecha_salida) |
            Q(transportation__departure_date__gte=filtros.fecha_salida)
        )
    if filtros.fecha_llegada:
        qs = qs.filter(
            Q(flights__arrival_date__lte=filtros.fecha_llegada) |
            Q(transportation__arrival_date__lte=filtros.fecha_llegada)
        )

    # ──────────────────────────────────────────────────────────────
    # FILTROS DE DISPONIBILIDAD
    # ──────────────────────────────────────────────────────────────
    if filtros.disponibles_solo:
        qs = qs.filter(is_active=True)
    if filtros.capacidad_min is not None:
        qs = qs.filter(
            Q(activity__maximum_spaces__gte=filtros.capacidad_min) |
            Q(flights__available_seats__gte=filtros.capacidad_min) |
            Q(transportation__capacity__gte=filtros.capacidad_min)
        )
    if filtros.capacidad_max is not None:
        qs = qs.filter(
            Q(activity__maximum_spaces__lte=filtros.capacidad_max) |
            Q(flights__available_seats__lte=filtros.capacidad_max) |
            Q(transportation__capacity__lte=filtros.capacidad_max)
        )

    # ──────────────────────────────────────────────────────────────
    # FILTROS ESPECÍFICOS PARA ACTIVIDADES
    # ──────────────────────────────────────────────────────────────
    if filtros.nivel_dificultad:
        qs = qs.filter(activity__difficulty_level=filtros.nivel_dificultad)
    if filtros.incluye_guia is not None:
        qs = qs.filter(activity__include_guide=filtros.incluye_guia)
    if filtros.idioma:
        qs = qs.filter(activity__language__icontains=filtros.idioma)
    if filtros.duracion_min is not None:
        qs = qs.filter(activity__duration_hours__gte=filtros.duracion_min)
    if filtros.duracion_max is not None:
        qs = qs.filter(activity__duration_hours__lte=filtros.duracion_max)

    # ──────────────────────────────────────────────────────────────
    # FILTROS ESPECÍFICOS PARA VUELOS
    # ──────────────────────────────────────────────────────────────
    if filtros.aerolinea:
        qs = qs.filter(flights__airline__icontains=filtros.aerolinea)
    if filtros.clase_vuelo:
        qs = qs.filter(flights__class_flight=filtros.clase_vuelo)
    if filtros.duracion_vuelo_min is not None:
        qs = qs.filter(flights__duration_hours__gte=filtros.duracion_vuelo_min)
    if filtros.duracion_vuelo_max is not None:
        qs = qs.filter(flights__duration_hours__lte=filtros.duracion_vuelo_max)

    # ──────────────────────────────────────────────────────────────
    # FILTROS ESPECÍFICOS PARA ALOJAMIENTOS
    # ──────────────────────────────────────────────────────────────
    if filtros.tipo_alojamiento:
        qs = qs.filter(lodgment__type=filtros.tipo_alojamiento)
    if filtros.tipo_habitacion:
        qs = qs.filter(lodgment__rooms__room_type=filtros.tipo_habitacion)
    if filtros.huespedes_min is not None:
        qs = qs.filter(lodgment__max_guests__gte=filtros.huespedes_min)
    if filtros.huespedes_max is not None:
        qs = qs.filter(lodgment__max_guests__lte=filtros.huespedes_max)
    if filtros.noches_min is not None:
        # Calcular la diferencia entre checkin y checkout
        from django.db.models import F
        qs = qs.filter(
            lodgment__date_checkout__gte=F('lodgment__date_checkin') + timedelta(days=filtros.noches_min)
        )
    if filtros.amenidades:
        for amenidad in filtros.amenidades:
            qs = qs.filter(lodgment__amenities__contains=amenidad)

    # ──────────────────────────────────────────────────────────────
    # FILTROS DE CARACTERÍSTICAS DE HABITACIÓN
    # ──────────────────────────────────────────────────────────────
    if filtros.bano_privado is not None:
        qs = qs.filter(lodgment__rooms__has_private_bathroom=filtros.bano_privado)
    if filtros.balcon is not None:
        qs = qs.filter(lodgment__rooms__has_balcony=filtros.balcon)
    if filtros.aire_acondicionado is not None:
        qs = qs.filter(lodgment__rooms__has_air_conditioning=filtros.aire_acondicionado)
    if filtros.wifi is not None:
        qs = qs.filter(lodgment__rooms__has_wifi=filtros.wifi)

    # ──────────────────────────────────────────────────────────────
    # FILTROS DE BÚSQUEDA
    # ──────────────────────────────────────────────────────────────
    if filtros.search:
        qs = qs.filter(
            Q(activity__name__icontains=filtros.search) |
            Q(activity__description__icontains=filtros.search) |
            Q(flights__airline__icontains=filtros.search) |
            Q(flights__flight_number__icontains=filtros.search) |
            Q(lodgment__name__icontains=filtros.search) |
            Q(lodgment__description__icontains=filtros.search) |
            Q(transportation__description__icontains=filtros.search)
        )

<<<<<<< HEAD
    # ──────────────────────────────────────────────────────────────
    # FILTROS DE ORDENAMIENTO
    # ──────────────────────────────────────────────────────────────
=======
    # --- ordering ---
>>>>>>> 195cc40a
    if filtros.ordering:
        order_map = {
            "precio": "unit_price",
            "-precio": "-unit_price",
            "fecha": "activity__date",
            "-fecha": "-activity__date",
            "nombre": "activity__name",
            "-nombre": "-activity__name",
            "rating": "precio_unitario",  # Placeholder - implementar rating cuando esté disponible
            "-rating": "-precio_unitario",
            "popularidad": "precio_unitario",  # Placeholder - implementar popularidad cuando esté disponible
            "-popularidad": "-precio_unitario",
        }
        qs = qs.order_by(order_map.get(filtros.ordering, "unit_price"))

<<<<<<< HEAD
    # ──────────────────────────────────────────────────────────────
    # FILTROS AVANZADOS
    # ──────────────────────────────────────────────────────────────
    if filtros.rating_min is not None:
        # Placeholder - implementar cuando el modelo de reviews esté disponible
        # qs = qs.filter(average_rating__gte=filtros.rating_min)
        pass
    if filtros.rating_max is not None:
        # Placeholder - implementar cuando el modelo de reviews esté disponible
        # qs = qs.filter(average_rating__lte=filtros.rating_max)
        pass
    if filtros.promociones_solo:
        # Placeholder - implementar cuando el modelo de promociones esté disponible
        # qs = qs.filter(promotions__is_active=True)
        pass
    if filtros.ultima_hora:
        # Placeholder - implementar lógica de ofertas de última hora
        # qs = qs.filter(is_last_minute=True)
        pass
=======
    # Paginate and serialize
    return [serialize_product_metadata(p) for p in qs]
>>>>>>> 195cc40a

    return [serialize_product_metadata(p) for p in qs]

@products_router.get("/{id}", response=ProductsMetadataOut)
def get_product(request, id: int):
    """
    Retrieve a single product metadata by its ID.

<<<<<<< HEAD
@products_router.get("/productos/{id}/", response=ProductsMetadataOut)
def obtener_producto(request, id: int):
    metadata = get_object_or_404(ProductsMetadata.active.select_related("content_type_id"), id=id)
    return serialize_product_metadata(metadata)


@products_router.patch("/productos/{id}/", response=ProductsMetadataOut)
=======
    Returns serialized metadata for the product if found.
    Raises HTTP 404 if no active record exists with the given ID.
    """
    metadata = get_object_or_404(
        ProductsMetadata.active.select_related("content_type"),
        id=id
    )
    return serialize_product_metadata(metadata)


TYPE_MAP = {
    ActivityUpdate:      "actividad",
    FlightUpdate:        "vuelo",
    LodgmentUpdate:      "alojamiento",
    TransportationUpdate:"transporte",
}

@products_router.patch("/update/{id}", response=ProductsMetadataOut)
>>>>>>> 195cc40a
@transaction.atomic
def update_product(request, id: int, data: ProductsMetadataUpdate):
    """
    Update product metadata and optionally its underlying product object.

    - Validates that the provided sub-schema matches the existing `product_type`.
    - Allows updating `unit_price` and `supplier_id`.
    - Applies partial updates to the real product (Activities, Flights, etc.) if included.
    - Raises HTTP 422 if attempting to change the product type or mismatched schema.
    """
    metadata = get_object_or_404(
        ProductsMetadata.objects.select_related("content_type_id"), id=id
    )

<<<<<<< HEAD
    # Actualizar campos de metadata si se proporcionan
    if data.precio_unitario is not None:
        if data.precio_unitario < 0:
            raise HttpError(400, "El precio no puede ser negativo")
        metadata.precio_unitario = data.precio_unitario
=======
    if data.product is not None:
        expected = TYPE_MAP.get(type(data.product))
        if expected != metadata.product_type:
            raise HttpError(
                422,
                f"Provided sub-schema ({expected}) does not match product_type ({metadata.product_type})."
            )

    # Prevent product_type change
    if data.product and metadata.product_type != data.product.__class__.__name__.lower():
        raise HttpError(422, "Changing product_type is not allowed.")

    # Update metadata fields
    if data.unit_price is not None:
        if data.unit_price < 0:
            raise HttpError(400, "unit_price cannot be negative.")
        metadata.unit_price = data.unit_price
>>>>>>> 195cc40a

    if data.supplier_id is not None:
        metadata.supplier_id = data.supplier_id

<<<<<<< HEAD
    # Actualizar el producto si se proporciona
    if data.producto is not None:
        producto = metadata.content
        
        # Validar que los campos del producto son válidos para el tipo de producto
        producto_fields = data.producto.dict(exclude_unset=True)
        
        # Verificar que no se estén actualizando campos que no corresponden al tipo de producto
        valid_fields = {
            "activity": ["name", "description", "location_id", "date", "start_time", 
                        "duration_hours", "include_guide", "maximum_spaces", 
                        "difficulty_level", "language", "available_slots"],
            "flight": ["airline", "flight_number", "origin_id", "destination_id", 
                      "departure_date", "departure_time", "arrival_date", "arrival_time", 
                      "duration_hours", "class_flight", "available_seats", "luggage_info", 
                      "aircraft_type", "terminal", "gate", "notes"],
            "lodgment": ["name", "description", "location_id", "type", "max_guests", 
                        "contact_phone", "contact_email", "amenities", "date_checkin", 
                        "date_checkout"],
            "transportation": ["origin_id", "destination_id", "type", "description", 
                             "notes", "capacity"]
        }
        
        valid_fields_for_type = valid_fields.get(metadata.tipo_producto, [])
        invalid_fields = [field for field in producto_fields.keys() if field not in valid_fields_for_type]
        
        if invalid_fields:
            raise HttpError(
                422,
                f"Los campos {invalid_fields} no son válidos para productos de tipo {metadata.tipo_producto}"
            )
        
        # Aplicar los cambios al producto
        for attr, value in producto_fields.items():
            setattr(producto, attr, value)
        
        try:
            producto.full_clean()
        except ValidationError as e:
            error_messages = []
            for field, errors in e.message_dict.items():
                for error in errors:
                    error_messages.append(f"{field}: {error}")
            error_detail = "; ".join(error_messages)
            raise HttpError(422, error_detail)
        
        producto.save(update_fields=list(producto_fields.keys()))

    metadata.save(update_fields=["precio_unitario", "supplier_id"])
=======
    # Update underlying product fields
    if data.product is not None:
        producto = metadata.content
        for attr, value in data.product.dict(exclude_unset=True).items():
            setattr(producto, attr, value)
        producto.full_clean()
        producto.save(update_fields=list(data.product.dict(exclude_unset=True).keys()))
>>>>>>> 195cc40a

    metadata.save(update_fields=["unit_price", "supplier_id"])
    return serialize_product_metadata(metadata)


<<<<<<< HEAD
@products_router.delete("/productos/{id}/", response={204: None})
@transaction.atomic
def inactivar_producto(request, id: int):
    metadata = get_object_or_404(ProductsMetadata, id=id)

    metadata.is_active = False
    metadata.deleted_at = timezone.now()
    metadata.save(update_fields=["is_active", "deleted_at"])

=======
@products_router.patch("/deactivate/{id}", response={204: None})
@transaction.atomic
def deactivate_product(request, id: int):
    """
    Soft-deactivate a product metadata (and its underlying product) by ID.

    - Marks `is_active=False` and sets `deleted_at` timestamp.
    - Also deactivates the related domain object (Activities, Flights, etc.).
    - In the future, will check for confirmed sales before inactivation.
    """
    metadata = get_object_or_404(ProductsMetadata, id=id)

    metadata.is_active  = False
    metadata.deleted_at = timezone.now()
    metadata.save(update_fields=["is_active", "deleted_at"])

    # Also deactivate the real product instance
>>>>>>> 195cc40a
    metadata.content.is_active = False
    metadata.content.save(update_fields=["is_active"])

    return None<|MERGE_RESOLUTION|>--- conflicted
+++ resolved
@@ -13,7 +13,7 @@
 from ninja.errors import HttpError
 from .models import (
     ProductsMetadata, Suppliers,
-    Activities, Flights, Lodgment, Transportation, ActivityAvailability, TransportationAvailability
+    Activities, Flights, Lodgments, Transportation, ActivityAvailability, TransportationAvailability
 )
 from django.db.models import Q
 from ninja.pagination import paginate
@@ -48,25 +48,23 @@
     """
     supplier = get_object_or_404(Suppliers, id=data.supplier_id)
 
-<<<<<<< HEAD
-=======
     # Map product_type to model class
->>>>>>> 195cc40a
     model_map = {
-        "activity": Activities,
-        "flight": Flights,
-        "lodgment": Lodgment,
-        "transportation": Transportation,
+        "actividad": Activities,
+        "vuelo": Flights,
+        "alojamiento": Lodgments,
+        "transporte": Transportation,
     }
-<<<<<<< HEAD
-    Model = model_map.get(data.tipo_producto)
-    if not Model:
-        raise HttpError(400, "Tipo de producto no válido")
-
-    producto = Model(**data.producto.dict())
-
+    _model = model_map.get(data.product_type)
+    if not _model:
+        raise HttpError(400, "Invalid product_type provided.")
+
+    # 1️⃣ Instantiate without saving
+    product = _model(**data.product.dict())
+
+    # 2️⃣ Perform full_clean() to enforce model validators and custom clean()
     try:
-        producto.full_clean()
+        product.full_clean()
     except ValidationError as e:
         error_messages = []
         for field, errors in e.message_dict.items():
@@ -75,419 +73,23 @@
         error_detail = "; ".join(error_messages)
         raise HttpError(422, error_detail)
 
-    producto.save()
+    # 3️⃣ Save valid domain object
+    product.save()
 
     # Obtener el ContentType para el modelo
-    content_type = ContentType.objects.get_for_model(Model)
-    
+    content_type = ContentType.objects.get_for_model(_model)
+
     metadata = ProductsMetadata.objects.create(
         supplier=supplier,
         content_type_id=content_type,
-        object_id=producto.id,
-        precio_unitario=data.precio_unitario
-=======
-    _model = model_map.get(data.product_type)
-    if not _model:
-        raise HttpError(400, "Invalid product_type provided.")
-
-    # 1️⃣ Instantiate without saving
-    product = _model(**data.product.dict())
-
-    # 2️⃣ Perform full_clean() to enforce model validators and custom clean()
-    try:
-        product.full_clean()
-    except Exception as e:
-        raise HttpError(422, e.message_dict if hasattr(e, 'message_dict') else str(e))
-
-    # 3️⃣ Save valid domain object
-    product.save()
-
-    # 4️⃣ Create metadata record
-    metadata = ProductsMetadata.objects.create(
-        supplier=supplier,
-        content_object=product,
-        tipo_producto=data.product_type,
-        precio_unitario=data.unit_price
->>>>>>> 195cc40a
+        object_id=product.id,
+        unit_price=data.unit_price
     )
 
     return serialize_product_metadata(metadata)
 
 
-<<<<<<< HEAD
-@products_router.post("/productos/actividad-completa/", response=ProductsMetadataOut)
-@transaction.atomic
-def crear_actividad_completa(request, data: ActivityFullCreate):
-    """
-    Crea una actividad completa con sus disponibilidades en una sola operación.
-    """
-    # 1. Verificar que el proveedor existe
-    supplier = get_object_or_404(Suppliers, id=data.supplier_id)
-    
-    # 2. Crear la actividad
-    activity_data = {
-        "name": data.name,
-        "description": data.description,
-        "location_id": data.location_id,
-        "date": data.date,
-        "start_time": data.start_time,
-        "duration_hours": data.duration_hours,
-        "include_guide": data.include_guide,
-        "maximum_spaces": data.maximum_spaces,
-        "difficulty_level": data.difficulty_level,
-        "language": data.language,
-        "available_slots": data.available_slots,
-    }
-    
-    activity = Activities(**activity_data)
-    
-    try:
-        activity.full_clean()
-    except ValidationError as e:
-        error_messages = []
-        for field, errors in e.message_dict.items():
-            for error in errors:
-                error_messages.append(f"{field}: {error}")
-        error_detail = "; ".join(error_messages)
-        raise HttpError(422, error_detail)
-    
-    activity.save()
-    
-    # 3. Crear la metadata del producto
-    content_type = ContentType.objects.get_for_model(Activities)
-    
-    metadata = ProductsMetadata.objects.create(
-        supplier=supplier,
-        content_type_id=content_type,
-        object_id=activity.id,
-        precio_unitario=data.precio_unitario
-    )
-    
-    # 4. Crear las disponibilidades si se proporcionan
-    created_availabilities = []
-    for availability_data in data.availabilities:
-        availability = activity.availabilities.create(
-            event_date=availability_data.event_date,
-            start_time=availability_data.start_time,
-            total_seats=availability_data.total_seats,
-            reserved_seats=availability_data.reserved_seats,
-            price=availability_data.price,
-            currency=availability_data.currency,
-            state="active"
-        )
-        created_availabilities.append(availability)
-    
-    return serialize_product_metadata(metadata)
-
-
-@products_router.post("/productos/alojamiento-completo/", response=ProductsMetadataOut)
-@transaction.atomic
-def crear_alojamiento_completo(request, data: LodgmentFullCreate):
-    """
-    Crea un alojamiento completo con habitaciones y disponibilidades en una sola operación.
-    """
-    # 1. Verificar que el proveedor existe
-    supplier = get_object_or_404(Suppliers, id=data.supplier_id)
-    
-    # 2. Crear el alojamiento
-    lodgment_data = {
-        "name": data.name,
-        "description": data.description,
-        "location_id": data.location_id,
-        "type": data.type,
-        "max_guests": data.max_guests,
-        "contact_phone": data.contact_phone,
-        "contact_email": data.contact_email,
-        "amenities": data.amenities,
-        "date_checkin": data.date_checkin,
-        "date_checkout": data.date_checkout,
-    }
-    
-    lodgment = Lodgment(**lodgment_data)
-    
-    try:
-        lodgment.full_clean()
-    except ValidationError as e:
-        error_messages = []
-        for field, errors in e.message_dict.items():
-            for error in errors:
-                error_messages.append(f"{field}: {error}")
-        error_detail = "; ".join(error_messages)
-        raise HttpError(422, error_detail)
-    
-    lodgment.save()
-    
-    # 3. Crear la metadata del producto
-    content_type = ContentType.objects.get_for_model(Lodgment)
-    
-    metadata = ProductsMetadata.objects.create(
-        supplier=supplier,
-        content_type_id=content_type,
-        object_id=lodgment.id,
-        precio_unitario=data.precio_unitario
-    )
-    
-    # 4. Crear las habitaciones y sus disponibilidades
-    created_rooms = []
-    for room_data in data.rooms:
-        # Extraer las disponibilidades antes de crear la habitación
-        room_availabilities = room_data.availabilities
-        room_data_dict = room_data.dict(exclude={'availabilities'})
-        
-        # Crear la habitación
-        room = lodgment.rooms.create(**room_data_dict)
-        created_rooms.append(room)
-        
-        # Crear las disponibilidades de la habitación
-        for availability_data in room_availabilities:
-            room.availabilities.create(
-                start_date=availability_data.start_date,
-                end_date=availability_data.end_date,
-                available_quantity=availability_data.available_quantity,
-                price_override=availability_data.price_override,
-                currency=availability_data.currency,
-                is_blocked=availability_data.is_blocked,
-                minimum_stay=availability_data.minimum_stay
-            )
-    
-    return serialize_product_metadata(metadata)
-
-
-@products_router.post("/productos/transporte-completo/", response=ProductsMetadataOut)
-@transaction.atomic
-def crear_transporte_completo(request, data: TransportationFullCreate):
-    """
-    Crea un transporte completo con sus disponibilidades en una sola operación.
-    """
-    # 1. Verificar que el proveedor existe
-    supplier = get_object_or_404(Suppliers, id=data.supplier_id)
-    
-    # 2. Crear el transporte
-    transportation_data = {
-        "origin_id": data.origin_id,
-        "destination_id": data.destination_id,
-        "type": data.type,
-        "description": data.description,
-        "notes": data.notes,
-        "capacity": data.capacity,
-    }
-    
-    transportation = Transportation(**transportation_data)
-    
-    try:
-        transportation.full_clean()
-    except ValidationError as e:
-        error_messages = []
-        for field, errors in e.message_dict.items():
-            for error in errors:
-                error_messages.append(f"{field}: {error}")
-        error_detail = "; ".join(error_messages)
-        raise HttpError(422, error_detail)
-    
-    transportation.save()
-    
-    # 3. Crear la metadata del producto
-    content_type = ContentType.objects.get_for_model(Transportation)
-    
-    metadata = ProductsMetadata.objects.create(
-        supplier=supplier,
-        content_type_id=content_type,
-        object_id=transportation.id,
-        precio_unitario=data.precio_unitario
-    )
-    
-    # 4. Crear las disponibilidades si se proporcionan
-    created_availabilities = []
-    for availability_data in data.availabilities:
-        availability = transportation.availabilities.create(
-            departure_date=availability_data.departure_date,
-            departure_time=availability_data.departure_time,
-            arrival_date=availability_data.arrival_date,
-            arrival_time=availability_data.arrival_time,
-            total_seats=availability_data.total_seats,
-            reserved_seats=availability_data.reserved_seats,
-            price=availability_data.price,
-            currency=availability_data.currency,
-            state=availability_data.state
-        )
-        created_availabilities.append(availability)
-    
-    return serialize_product_metadata(metadata)
-
-
-@products_router.post("/productos/{id}/transportation-availability/", response=TransportationAvailabilityOut)
-@transaction.atomic
-def create_transportation_availability(request, id: int, data: TransportationAvailabilityCreate):
-    metadata = get_object_or_404(ProductsMetadata.active.select_related("content_type_id"), id=id)
-
-    if metadata.tipo_producto != "transportation":
-        raise HttpError(400, "This product is not a transportation.")
-
-    transportation = metadata.content
-
-    if not transportation.is_active:
-        raise HttpError(400, "The transportation is inactive.")
-
-    if data.reserved_seats > data.total_seats:
-        raise HttpError(422, "Reserved seats cannot exceed total seats.")
-
-    availability = transportation.availabilities.create(
-        departure_date=data.departure_date,
-        departure_time=data.departure_time,
-        arrival_date=data.arrival_date,
-        arrival_time=data.arrival_time,
-        total_seats=data.total_seats,
-        reserved_seats=data.reserved_seats,
-        price=data.price,
-        currency=data.currency,
-        state=data.state,
-    )
-
-    return serialize_transportation_availability(availability)
-
-
-@products_router.get("/productos/{id}/transportation-availability/", response=List[TransportationAvailabilityOut])
-def list_transportation_availabilities(request, id: int):
-    # 1. Buscar el producto
-    metadata = get_object_or_404(
-        ProductsMetadata.active.select_related("content_type_id"), id=id
-    )
-
-    # 2. Validar tipo
-    if metadata.tipo_producto != "transportation":
-        raise HttpError(400, "This product is not a transportation.")
-
-    # 3. Obtener transporte concreto
-    transportation = metadata.content
-
-    # 4. Retornar todas las disponibilidades (ordenadas por fecha y hora)
-    availabilities = transportation.availabilities.order_by("departure_date", "departure_time").all()
-    return [serialize_transportation_availability(av) for av in availabilities]
-
-
-@products_router.delete("/productos/transportation-availability/{id}/", response={204: None})
-@transaction.atomic
-def delete_transportation_availability(request, id: int):
-    # 1. Buscar la disponibilidad
-    availability = get_object_or_404(TransportationAvailability, id=id)
-
-    # 2. Eliminar directamente (hard-delete)
-    availability.delete()
-
-    # 3. Retornar vacío con status 204 (sin contenido)
-    return 204, None
-
-
-@products_router.patch("/productos/transportation-availability/{id}/", response=TransportationAvailabilityOut)
-@transaction.atomic
-def update_transportation_availability(request, id: int, data: TransportationAvailabilityUpdate):
-    availability = get_object_or_404(TransportationAvailability, id=id)
-
-    # Validaciones cruzadas
-    if data.reserved_seats is not None:
-        total = data.total_seats if data.total_seats is not None else availability.total_seats
-        if data.reserved_seats > total:
-            raise HttpError(422, "Reserved seats cannot exceed total seats.")
-
-    if data.departure_date is not None and data.departure_date < datetime.now().date():
-        raise HttpError(422, "Departure date cannot be in the past.")
-
-    # Aplicar cambios
-    for attr, value in data.dict(exclude_unset=True).items():
-        setattr(availability, attr, value)
-
-    availability.full_clean()
-    availability.save()
-
-    return serialize_transportation_availability(availability)
-
-
-@products_router.post("/productos/{id}/availability/", response=ActivityAvailabilityOut)
-@transaction.atomic
-def create_availability(request, id: int, data: ActivityAvailabilityCreate):
-    metadata = get_object_or_404(ProductsMetadata.active.select_related("content_type_id"), id=id)
-
-    if metadata.tipo_producto != "activity":
-        raise HttpError(400, "This product is not an activity.")
-
-    activity = metadata.content
-
-    if not activity.is_active:
-        raise HttpError(400, "The activity is inactive.")
-
-    if data.reserved_seats > data.total_seats:
-        raise HttpError(422, "Reserved seats cannot exceed total seats.")
-
-    availability = activity.availabilities.create(
-        event_date=data.event_date,
-        start_time=data.start_time,
-        total_seats=data.total_seats,
-        reserved_seats=data.reserved_seats,
-        price=data.price,
-        currency=data.currency,
-        state=data.state,
-    )
-
-    return serialize_activity_availability(availability)
-
-@products_router.get("/productos/{id}/availability/", response=List[ActivityAvailabilityOut])
-def list_availabilities(request, id: int):
-    # 1. Buscar el producto
-    metadata = get_object_or_404(
-        ProductsMetadata.active.select_related("content_type_id"), id=id
-    )
-
-    # 2. Validar tipo
-    if metadata.tipo_producto != "activity":
-        raise HttpError(400, "This product is not an activity.")
-
-    # 3. Obtener actividad concreta
-    activity = metadata.content
-
-    # 4. Retornar todas las disponibilidades (ordenadas por fecha y hora)
-    availabilities = activity.availabilities.order_by("event_date", "start_time").all()
-    return [serialize_activity_availability(av) for av in availabilities]
-
-@products_router.delete("/productos/availability/{id}/", response={204: None})
-@transaction.atomic
-def delete_availability(request, id: int):
-    # 1. Buscar la disponibilidad
-    availability = get_object_or_404(ActivityAvailability, id=id)
-
-    # 2. Eliminar directamente (hard-delete)
-    availability.delete()
-
-    # 3. Retornar vacío con status 204 (sin contenido)
-    return 204, None
-
-@products_router.patch("/productos/availability/{id}/", response=ActivityAvailabilityOut)
-@transaction.atomic
-def update_availability(request, id: int, data: ActivityAvailabilityUpdate):
-    availability = get_object_or_404(ActivityAvailability, id=id)
-
-    # Validaciones cruzadas
-    if data.reserved_seats is not None:
-        total = data.total_seats if data.total_seats is not None else availability.total_seats
-        if data.reserved_seats > total:
-            raise HttpError(422, "Reserved seats cannot exceed total seats.")
-
-    if data.event_date is not None and data.event_date < datetime.now().date():
-        raise HttpError(422, "Event date cannot be in the past.")
-
-    # Aplicar cambios
-    for attr, value in data.dict(exclude_unset=True).items():
-        setattr(availability, attr, value)
-
-    availability.full_clean()
-    availability.save()
-
-    return serialize_activity_availability(availability)
-
-
-@products_router.get("/productos/", response=list[ProductsMetadataOut])
-=======
 @products_router.get("/", response=list[ProductsMetadataOut])
->>>>>>> 195cc40a
 @paginate(DefaultPagination)
 def list_products(request, filtros: ProductosFiltro = ProductosFiltro()):
     """
@@ -506,7 +108,6 @@
     """
     qs = (
         ProductsMetadata.active
-<<<<<<< HEAD
         .select_related("content_type_id")
         .prefetch_related(
             "activity",
@@ -519,15 +120,6 @@
     # ──────────────────────────────────────────────────────────────
     # FILTROS BÁSICOS
     # ──────────────────────────────────────────────────────────────
-=======
-        .select_related("content_type")
-        .prefetch_related(
-            "activity", "flights", "lodgment", "transportation"
-        )
-    )
-
-    # --- direct field filters ---
->>>>>>> 195cc40a
     if filtros.tipo:
         qs = qs.filter(tipo_producto=filtros.tipo)
     if filtros.precio_min is not None:
@@ -537,13 +129,9 @@
     if filtros.supplier_id:
         qs = qs.filter(supplier_id=filtros.supplier_id)
 
-<<<<<<< HEAD
     # ──────────────────────────────────────────────────────────────
     # FILTROS DE UBICACIÓN
     # ──────────────────────────────────────────────────────────────
-=======
-    # --- related model filters ---
->>>>>>> 195cc40a
     if filtros.destino_id:
         qs = qs.filter(
             Q(flights__destination_id=filtros.destino_id) |
@@ -685,13 +273,9 @@
             Q(transportation__description__icontains=filtros.search)
         )
 
-<<<<<<< HEAD
     # ──────────────────────────────────────────────────────────────
     # FILTROS DE ORDENAMIENTO
     # ──────────────────────────────────────────────────────────────
-=======
-    # --- ordering ---
->>>>>>> 195cc40a
     if filtros.ordering:
         order_map = {
             "precio": "unit_price",
@@ -700,14 +284,13 @@
             "-fecha": "-activity__date",
             "nombre": "activity__name",
             "-nombre": "-activity__name",
-            "rating": "precio_unitario",  # Placeholder - implementar rating cuando esté disponible
-            "-rating": "-precio_unitario",
-            "popularidad": "precio_unitario",  # Placeholder - implementar popularidad cuando esté disponible
-            "-popularidad": "-precio_unitario",
+            "rating": "unit_price",  # Placeholder - implementar rating cuando esté disponible
+            "-rating": "-unit_price",
+            "popularidad": "unit_price",  # Placeholder - implementar popularidad cuando esté disponible
+            "-popularidad": "-unit_price",
         }
         qs = qs.order_by(order_map.get(filtros.ordering, "unit_price"))
 
-<<<<<<< HEAD
     # ──────────────────────────────────────────────────────────────
     # FILTROS AVANZADOS
     # ──────────────────────────────────────────────────────────────
@@ -727,46 +310,26 @@
         # Placeholder - implementar lógica de ofertas de última hora
         # qs = qs.filter(is_last_minute=True)
         pass
-=======
-    # Paginate and serialize
+
     return [serialize_product_metadata(p) for p in qs]
->>>>>>> 195cc40a
-
-    return [serialize_product_metadata(p) for p in qs]
+
 
 @products_router.get("/{id}", response=ProductsMetadataOut)
 def get_product(request, id: int):
     """
     Retrieve a single product metadata by its ID.
 
-<<<<<<< HEAD
-@products_router.get("/productos/{id}/", response=ProductsMetadataOut)
-def obtener_producto(request, id: int):
-    metadata = get_object_or_404(ProductsMetadata.active.select_related("content_type_id"), id=id)
-    return serialize_product_metadata(metadata)
-
-
-@products_router.patch("/productos/{id}/", response=ProductsMetadataOut)
-=======
     Returns serialized metadata for the product if found.
     Raises HTTP 404 if no active record exists with the given ID.
     """
     metadata = get_object_or_404(
-        ProductsMetadata.active.select_related("content_type"),
+        ProductsMetadata.active.select_related("content_type_id"),
         id=id
     )
     return serialize_product_metadata(metadata)
 
 
-TYPE_MAP = {
-    ActivityUpdate:      "actividad",
-    FlightUpdate:        "vuelo",
-    LodgmentUpdate:      "alojamiento",
-    TransportationUpdate:"transporte",
-}
-
 @products_router.patch("/update/{id}", response=ProductsMetadataOut)
->>>>>>> 195cc40a
 @transaction.atomic
 def update_product(request, id: int, data: ProductsMetadataUpdate):
     """
@@ -778,75 +341,54 @@
     - Raises HTTP 422 if attempting to change the product type or mismatched schema.
     """
     metadata = get_object_or_404(
-        ProductsMetadata.objects.select_related("content_type_id"), id=id
+        ProductsMetadata.objects.select_related("content_type"), id=id
     )
 
-<<<<<<< HEAD
     # Actualizar campos de metadata si se proporcionan
     if data.precio_unitario is not None:
         if data.precio_unitario < 0:
             raise HttpError(400, "El precio no puede ser negativo")
         metadata.precio_unitario = data.precio_unitario
-=======
-    if data.product is not None:
-        expected = TYPE_MAP.get(type(data.product))
-        if expected != metadata.product_type:
-            raise HttpError(
-                422,
-                f"Provided sub-schema ({expected}) does not match product_type ({metadata.product_type})."
-            )
-
-    # Prevent product_type change
-    if data.product and metadata.product_type != data.product.__class__.__name__.lower():
-        raise HttpError(422, "Changing product_type is not allowed.")
-
-    # Update metadata fields
-    if data.unit_price is not None:
-        if data.unit_price < 0:
-            raise HttpError(400, "unit_price cannot be negative.")
-        metadata.unit_price = data.unit_price
->>>>>>> 195cc40a
 
     if data.supplier_id is not None:
         metadata.supplier_id = data.supplier_id
 
-<<<<<<< HEAD
     # Actualizar el producto si se proporciona
     if data.producto is not None:
         producto = metadata.content
-        
+
         # Validar que los campos del producto son válidos para el tipo de producto
         producto_fields = data.producto.dict(exclude_unset=True)
-        
+
         # Verificar que no se estén actualizando campos que no corresponden al tipo de producto
         valid_fields = {
-            "activity": ["name", "description", "location_id", "date", "start_time", 
-                        "duration_hours", "include_guide", "maximum_spaces", 
+            "activity": ["name", "description", "location_id", "date", "start_time",
+                        "duration_hours", "include_guide", "maximum_spaces",
                         "difficulty_level", "language", "available_slots"],
-            "flight": ["airline", "flight_number", "origin_id", "destination_id", 
-                      "departure_date", "departure_time", "arrival_date", "arrival_time", 
-                      "duration_hours", "class_flight", "available_seats", "luggage_info", 
+            "flight": ["airline", "flight_number", "origin_id", "destination_id",
+                      "departure_date", "departure_time", "arrival_date", "arrival_time",
+                      "duration_hours", "class_flight", "available_seats", "luggage_info",
                       "aircraft_type", "terminal", "gate", "notes"],
-            "lodgment": ["name", "description", "location_id", "type", "max_guests", 
-                        "contact_phone", "contact_email", "amenities", "date_checkin", 
+            "lodgment": ["name", "description", "location_id", "type", "max_guests",
+                        "contact_phone", "contact_email", "amenities", "date_checkin",
                         "date_checkout"],
-            "transportation": ["origin_id", "destination_id", "type", "description", 
+            "transportation": ["origin_id", "destination_id", "type", "description",
                              "notes", "capacity"]
         }
-        
+
         valid_fields_for_type = valid_fields.get(metadata.tipo_producto, [])
         invalid_fields = [field for field in producto_fields.keys() if field not in valid_fields_for_type]
-        
+
         if invalid_fields:
             raise HttpError(
                 422,
                 f"Los campos {invalid_fields} no son válidos para productos de tipo {metadata.tipo_producto}"
             )
-        
+
         # Aplicar los cambios al producto
         for attr, value in producto_fields.items():
             setattr(producto, attr, value)
-        
+
         try:
             producto.full_clean()
         except ValidationError as e:
@@ -856,53 +398,42 @@
                     error_messages.append(f"{field}: {error}")
             error_detail = "; ".join(error_messages)
             raise HttpError(422, error_detail)
-        
+
         producto.save(update_fields=list(producto_fields.keys()))
 
     metadata.save(update_fields=["precio_unitario", "supplier_id"])
-=======
-    # Update underlying product fields
-    if data.product is not None:
-        producto = metadata.content
-        for attr, value in data.product.dict(exclude_unset=True).items():
-            setattr(producto, attr, value)
-        producto.full_clean()
-        producto.save(update_fields=list(data.product.dict(exclude_unset=True).keys()))
->>>>>>> 195cc40a
-
-    metadata.save(update_fields=["unit_price", "supplier_id"])
+
     return serialize_product_metadata(metadata)
 
 
-<<<<<<< HEAD
-@products_router.delete("/productos/{id}/", response={204: None})
+@products_router.patch("/deactivate/{id}", response={204: None})
 @transaction.atomic
-def inactivar_producto(request, id: int):
+def deactivate_product(request, id: int):
+    """
+    Soft-deactivate a product metadata (and its underlying product) by ID.
+
+    - Marks `is_active=False` and sets `deleted_at` timestamp.
+    - Also deactivates the related domain object (Activities, Flights, etc.).
+    - In the future, will check for confirmed sales before inactivation.
+    """
     metadata = get_object_or_404(ProductsMetadata, id=id)
 
+    # ───── TODO: reactivar esta lógica cuando el modelo Order exista ─────
+    # tiene_ventas_confirmadas = metadata.orders.filter(status="confirmed").exists()
+    # if tiene_ventas_confirmadas:
+    #     # Solo inactivamos metadata; no tocamos el objeto real para preservar trazabilidad
+    #     metadata.is_active = False
+    #     metadata.deleted_at = timezone.now()
+    #     metadata.save(update_fields=["is_active", "deleted_at"])
+    #     return 204, None
+    # ─────────────────────────────────────────────────────────────────────
+
+    # Versión temporal: siempre inactivamos tanto metadata como el objeto real
     metadata.is_active = False
     metadata.deleted_at = timezone.now()
     metadata.save(update_fields=["is_active", "deleted_at"])
 
-=======
-@products_router.patch("/deactivate/{id}", response={204: None})
-@transaction.atomic
-def deactivate_product(request, id: int):
-    """
-    Soft-deactivate a product metadata (and its underlying product) by ID.
-
-    - Marks `is_active=False` and sets `deleted_at` timestamp.
-    - Also deactivates the related domain object (Activities, Flights, etc.).
-    - In the future, will check for confirmed sales before inactivation.
-    """
-    metadata = get_object_or_404(ProductsMetadata, id=id)
-
-    metadata.is_active  = False
-    metadata.deleted_at = timezone.now()
-    metadata.save(update_fields=["is_active", "deleted_at"])
-
     # Also deactivate the real product instance
->>>>>>> 195cc40a
     metadata.content.is_active = False
     metadata.content.save(update_fields=["is_active"])
 
