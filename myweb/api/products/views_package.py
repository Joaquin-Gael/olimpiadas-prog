from dns.rdtypes.svcbbase import ParamKey
from ninja import Router, Query
from django.shortcuts import get_object_or_404
from django.db.models import Q, Avg, Count, Min, Max, Sum
from django.core.exceptions import ValidationError
from django.utils import timezone
from typing import List
from datetime import date
from django.db import transaction
from ninja.errors import HttpError
from .pagination import PaginationParams, paginate_response, DefaultPagination
from ninja.pagination import paginate

from .models import Packages, ComponentPackages, ProductsMetadata, Category
from .schemas import (
    PackageCreate, PackageUpdate, PackageOut, PackageDetailOut, PackageSearchParams,
    ComponentPackageCreate, ComponentPackageUpdate, ComponentPackageOut,
    PackageCompleteCreate, CategoryCreate, CategoryUpdate, CategoryOut
)

package_router = Router(tags=["Packages"])
category_router = Router(tags=["Categories"])

# ──────────────────────────────────────────────────────────────
# MAIN PACKAGE ENDPOINTS
# ──────────────────────────────────────────────────────────────

@package_router.get("/", response={200: List[PackageOut]})
@paginate(DefaultPagination)
def list_packages(
    request, 
    search: PackageSearchParams = Query(...)
):
    """
<<<<<<< HEAD
    Lists all packages with advanced filtering and pagination.
    Supports filtering by name, price range, rating, and product type.
    """
    try:
        queryset = Packages.objects.active()
        
        # Apply search filters with validation
        if search.name:
            queryset = queryset.filter(name__icontains=search.name)
        
        if search.min_price is not None:
            if search.min_price < 0:
                raise HttpError(422, "El precio mínimo no puede ser negativo")
            queryset = queryset.filter(final_price__gte=search.min_price)
        
        if search.max_price is not None:
            if search.max_price < 0:
                raise HttpError(422, "El precio máximo no puede ser negativo")
            queryset = queryset.filter(final_price__lte=search.max_price)
        
        if search.min_rating is not None:
            if not (0 <= search.min_rating <= 5):
                raise HttpError(422, "El rating mínimo debe estar entre 0 y 5")
            queryset = queryset.filter(rating_average__gte=search.min_rating)
        
        if search.max_rating is not None:
            if not (0 <= search.max_rating <= 5):
                raise HttpError(422, "El rating máximo debe estar entre 0 y 5")
            queryset = queryset.filter(rating_average__lte=search.max_rating)
        
        if search.is_active is not None:
            queryset = queryset.filter(is_active=search.is_active)
        
        if search.product_type:
            # Filter by product type in components with validation
            valid_types = ["activity", "flight", "lodgment", "transportation"]
            if search.product_type not in valid_types:
                raise HttpError(422, f"Tipo de producto inválido. Debe ser uno de: {', '.join(valid_types)}")
            
            queryset = queryset.filter(
                componentpackages__product_metadata__product_type=search.product_type
            ).distinct()
        
        # Order by name for consistency
        queryset = queryset.order_by('name')
        
        return queryset
        
    except HttpError:
        raise
    except Exception as e:
        raise HttpError(500, f"Error al listar paquetes: {str(e)}")
=======
    Lists all packages with filters and pagination
    """
    queryset = Packages.objects.active()
    
    # Apply search filters
    if search.name:
        queryset = queryset.filter(name__icontains=search.name)
    
    if search.min_price is not None:
        queryset = queryset.filter(final_price__gte=search.min_price)
    
    if search.max_price is not None:
        queryset = queryset.filter(final_price__lte=search.max_price)
    
    if search.min_rating is not None:
        queryset = queryset.filter(rating_average__gte=search.min_rating)
    
    if search.max_rating is not None:
        queryset = queryset.filter(rating_average__lte=search.max_rating)
    
    if search.is_active is not None:
        queryset = queryset.filter(is_active=search.is_active)
    
    if search.product_type:
        # Filter by product type in components
        queryset = queryset.filter(
            componentpackages__product_metadata__product_type=search.product_type
        ).distinct()
    
    # Order by name
    queryset = queryset.order_by('name')

    serialized_list: List[PackageOut] = []
    for pkg in queryset:
        serialized_list.append(
            PackageOut(
                id=pkg.id,
                name=pkg.name,
                description=pkg.description,
                cover_image=pkg.cover_image or None,

                base_price=float(pkg.base_price) if pkg.base_price is not None else None,
                taxes=float(pkg.taxes)         if pkg.taxes      is not None else None,
                final_price=float(pkg.final_price),

                rating_average=float(pkg.rating_average),
                total_reviews=pkg.total_reviews,

                is_active=pkg.is_active,

                created_at=pkg.created_at,
                updated_at=pkg.updated_at,

                duration_days=pkg.duration_days,

                currency='USD',  # o el campo que necesites traer realmente
            )
        )
    
    return serialized_list
>>>>>>> c420f7c5


@package_router.get("/{package_id}", response=PackageDetailOut)
def get_package(request, package_id: int):
    """
    Gets a specific package with all its components and detailed information.
    Includes category data and component details.
    """
    try:
        package = get_object_or_404(Packages.objects.active(), id=package_id)
        
        # Get ordered components with validation
        components = package.componentpackages.all().order_by('order')
        
        # Prepare component data for the response with error handling
        component_data = []
        for comp in components:
            try:
                component_data.append({
                    "id": comp.id,
                    "product_metadata_id": comp.product_metadata_id,
                    "order": comp.order,
                    "quantity": comp.quantity,
                    "title": comp.title,
                    "start_date": comp.start_date,
                    "end_date": comp.end_date,
                    "product_type": comp.product_metadata.product_type,
                    "product_name": str(comp.product_metadata.content)
                })
            except Exception as e:
                # Log error but continue with other components
                print(f"Error processing component {comp.id}: {e}")
                continue
        
        # Prepare category data
        category_data = None
        if package.category:
            try:
                category_data = {
                    "id": package.category.id,
                    "name": package.category.name,
                    "description": package.category.description,
                    "icon": package.category.icon,
                    "is_active": package.category.is_active,
                    "created_at": package.category.created_at,
                    "updated_at": package.category.updated_at
                }
            except Exception as e:
                print(f"Error processing category: {e}")
        
        return {
            **PackageOut.from_orm(package).dict(),
            "category": category_data,
            "components": component_data
        }
        
    except Packages.DoesNotExist:
        raise HttpError(404, "Paquete no encontrado")
    except Exception as e:
        raise HttpError(500, f"Error al obtener paquete: {str(e)}")


@package_router.post("/", response=PackageDetailOut)
@transaction.atomic
def create_package(request, data: PackageCompleteCreate):
    """
    Creates a new package with its components in a single atomic transaction.
    Validates all data before creation and handles component relationships.
    """
    try:
        # Validate package data
        package_data = data.dict(exclude={'components'})
        
        # Handle cover_image field if None
        if package_data.get('cover_image') is None:
            package_data['cover_image'] = ""
        
        # Validate final price
        if package_data.get('final_price', 0) <= 0:
            raise HttpError(422, "El precio final debe ser mayor a 0")
        
        # Create the package with validation
        package = Packages(**package_data)
        package.full_clean()
        package.save()
        
        # Create the components with validation
        for i, comp_data in enumerate(data.components):
            try:
                # Validate component data
                component_data = comp_data.dict()
                
                # Validate product metadata exists
                product_metadata = get_object_or_404(
                    ProductsMetadata, 
                    id=component_data['product_metadata_id']
                )
                
                # Validate order is unique within package
                if ComponentPackages.objects.filter(
                    package=package, 
                    order=component_data.get('order', i)
                ).exists():
                    raise HttpError(422, f"El orden {component_data.get('order', i)} ya existe en este paquete")
                
                component = ComponentPackages.objects.create(
                    package=package,
                    **component_data
                )
                component.full_clean()
                component.save()
                
            except ValidationError as e:
                error_messages = []
                for field, errors in e.message_dict.items():
                    for error in errors:
                        error_messages.append(f"{field}: {error}")
                error_detail = "; ".join(error_messages)
                raise HttpError(422, f"Error en componente {i+1}: {error_detail}")
            except Exception as e:
                raise HttpError(422, f"Error al crear componente {i+1}: {str(e)}")
        
        # Return the created package with its components
        return get_package(request, package.id)
        
    except HttpError:
        raise
    except ValidationError as e:
        error_messages = []
        for field, errors in e.message_dict.items():
            for error in errors:
                error_messages.append(f"{field}: {error}")
        error_detail = "; ".join(error_messages)
        raise HttpError(422, f"Error de validación: {error_detail}")
    except Exception as e:
        raise HttpError(500, f"Error al crear paquete: {str(e)}")


@package_router.put("/{package_id}", response=PackageDetailOut)
@transaction.atomic
def update_package(request, package_id: int, data: PackageUpdate):
    """
    Updates an existing package with validation and atomic transaction.
    Only updates provided fields and validates all constraints.
    """
    try:
        package = get_object_or_404(Packages.objects.active(), id=package_id)
        
        # Update package fields with validation
        update_data = data.dict(exclude_unset=True)
        
        # Validate final price if provided
        if 'final_price' in update_data and update_data['final_price'] <= 0:
            raise HttpError(422, "El precio final debe ser mayor a 0")
        
        for field, value in update_data.items():
            setattr(package, field, value)
        
        # Validate the updated package
        package.full_clean()
        package.save()
        
        return get_package(request, package.id)
        
    except Packages.DoesNotExist:
        raise HttpError(404, "Paquete no encontrado")
    except HttpError:
        raise
    except ValidationError as e:
        error_messages = []
        for field, errors in e.message_dict.items():
            for error in errors:
                error_messages.append(f"{field}: {error}")
        error_detail = "; ".join(error_messages)
        raise HttpError(422, f"Error de validación: {error_detail}")
    except Exception as e:
        raise HttpError(500, f"Error al actualizar paquete: {str(e)}")


@package_router.delete("/{package_id}")
@transaction.atomic
def delete_package(request, package_id: int):
    """
    Soft deletes a package by setting is_active=False and deleted_at timestamp.
    Uses atomic transaction for data consistency.
    """
    try:
        package = get_object_or_404(Packages.objects.active(), id=package_id)
        
        # Check if package has active orders (if applicable)
        # This could be extended to check for dependencies
        
        package.is_active = False
        package.deleted_at = timezone.now()
        package.save()
        
        return {"message": "Paquete eliminado exitosamente", "package_id": package_id}
        
    except Packages.DoesNotExist:
        raise HttpError(404, "Paquete no encontrado")
    except Exception as e:
        raise HttpError(500, f"Error al eliminar paquete: {str(e)}")


# ──────────────────────────────────────────────────────────────
# PACKAGE COMPONENTS ENDPOINTS
# ──────────────────────────────────────────────────────────────

@package_router.get("/{package_id}/components", response=List[ComponentPackageOut])
def list_package_components(request, package_id: int):
    """
    Lists all components of a specific package with detailed information.
    """
    try:
        package = get_object_or_404(Packages.objects.active(), id=package_id)
        components = package.componentpackages.all().order_by('order')
        return [ComponentPackageOut.from_orm(comp) for comp in components]
        
    except Packages.DoesNotExist:
        raise HttpError(404, "Paquete no encontrado")
    except Exception as e:
        raise HttpError(500, f"Error al listar componentes: {str(e)}")


@package_router.post("/{package_id}/components", response=ComponentPackageOut)
@transaction.atomic
def add_package_component(request, package_id: int, data: ComponentPackageCreate):
    """
    Adds a new component to a package with validation and atomic transaction.
    """
    try:
        package = get_object_or_404(Packages.objects.active(), id=package_id)
        
        # Validate component data
        component_data = data.dict()
        
        # Validate product metadata exists
        product_metadata = get_object_or_404(
            ProductsMetadata, 
            id=component_data['product_metadata_id']
        )
        
        # Validate order is unique within package
        if ComponentPackages.objects.filter(
            package=package, 
            order=component_data.get('order', 0)
        ).exists():
            raise HttpError(422, f"El orden {component_data.get('order', 0)} ya existe en este paquete")
        
        # Create component with validation
        component = ComponentPackages.objects.create(
            package=package,
            **component_data
        )
        component.full_clean()
        component.save()
        
        return ComponentPackageOut.from_orm(component)
        
    except Packages.DoesNotExist:
        raise HttpError(404, "Paquete no encontrado")
    except ProductsMetadata.DoesNotExist:
        raise HttpError(404, "Producto no encontrado")
    except HttpError:
        raise
    except ValidationError as e:
        error_messages = []
        for field, errors in e.message_dict.items():
            for error in errors:
                error_messages.append(f"{field}: {error}")
        error_detail = "; ".join(error_messages)
        raise HttpError(422, f"Error de validación: {error_detail}")
    except Exception as e:
        raise HttpError(500, f"Error al agregar componente: {str(e)}")


@package_router.put("/{package_id}/components/{component_id}", response=ComponentPackageOut)
@transaction.atomic
def update_package_component(
    request, 
    package_id: int, 
    component_id: int, 
    data: ComponentPackageUpdate
):
    """
    Updates a specific component of a package with validation.
    """
    try:
        package = get_object_or_404(Packages.objects.active(), id=package_id)
        component = get_object_or_404(ComponentPackages, id=component_id, package=package)
        
        # Update component fields with validation
        update_data = data.dict(exclude_unset=True)
        
        # Validate order uniqueness if order is being updated
        if 'order' in update_data:
            if ComponentPackages.objects.filter(
                package=package, 
                order=update_data['order']
            ).exclude(id=component_id).exists():
                raise HttpError(422, f"El orden {update_data['order']} ya existe en este paquete")
        
        for field, value in update_data.items():
            setattr(component, field, value)
        
        component.full_clean()
        component.save()
        return ComponentPackageOut.from_orm(component)
        
    except Packages.DoesNotExist:
        raise HttpError(404, "Paquete no encontrado")
    except ComponentPackages.DoesNotExist:
        raise HttpError(404, "Componente no encontrado")
    except HttpError:
        raise
    except ValidationError as e:
        error_messages = []
        for field, errors in e.message_dict.items():
            for error in errors:
                error_messages.append(f"{field}: {error}")
        error_detail = "; ".join(error_messages)
        raise HttpError(422, f"Error de validación: {error_detail}")
    except Exception as e:
        raise HttpError(500, f"Error al actualizar componente: {str(e)}")


@package_router.delete("/{package_id}/components/{component_id}")
@transaction.atomic
def remove_package_component(request, package_id: int, component_id: int):
    """
    Removes a component from a package with atomic transaction.
    """
    try:
        package = get_object_or_404(Packages.objects.active(), id=package_id)
        component = get_object_or_404(ComponentPackages, id=component_id, package=package)
        
        component.delete()
        return {"message": "Componente eliminado exitosamente", "component_id": component_id}
        
    except Packages.DoesNotExist:
        raise HttpError(404, "Paquete no encontrado")
    except ComponentPackages.DoesNotExist:
        raise HttpError(404, "Componente no encontrado")
    except Exception as e:
        raise HttpError(500, f"Error al eliminar componente: {str(e)}")


# ──────────────────────────────────────────────────────────────
# SEARCH AND FILTER ENDPOINTS
# ──────────────────────────────────────────────────────────────

@package_router.get("/search/featured", response=List[PackageOut])
def get_featured_packages(request, limit: int = 10):
    """
    Gets featured packages with high rating and active status.
    Includes validation for limit parameter.
    """
    try:
        if limit <= 0 or limit > 100:
            raise HttpError(422, "El límite debe estar entre 1 y 100")
        
        packages = Packages.objects.active().filter(
            rating_average__gte=4.0,
            is_active=True
        ).order_by('-rating_average', '-total_reviews')[:limit]
        
        return [PackageOut.from_orm(pkg) for pkg in packages]
        
    except HttpError:
        raise
    except Exception as e:
        raise HttpError(500, f"Error al obtener paquetes destacados: {str(e)}")


@package_router.get("/search/by-price-range", response=List[PackageOut])
@paginate(DefaultPagination)
def get_packages_by_price_range(
    request, 
    min_price: float, 
    max_price: float
):
    """
    Gets packages within a specific price range with validation.
    """
    try:
        if min_price < 0:
            raise HttpError(422, "El precio mínimo no puede ser negativo")
        if max_price < 0:
            raise HttpError(422, "El precio máximo no puede ser negativo")
        if min_price > max_price:
            raise HttpError(422, "El precio mínimo no puede ser mayor al precio máximo")
        
        packages = Packages.objects.active().filter(
            final_price__gte=min_price,
            final_price__lte=max_price
        ).order_by('final_price')
        
        return packages
        
    except HttpError:
        raise
    except Exception as e:
        raise HttpError(500, f"Error al buscar por rango de precio: {str(e)}")


@package_router.get("/search/by-duration", response=List[PackageOut])
@paginate(DefaultPagination)
def get_packages_by_duration(
    request, 
    min_days: int, 
    max_days: int
):
    """
    Gets packages within a specific duration range.
    Note: This is a simplified implementation that could be enhanced.
    """
    try:
        if min_days < 1:
            raise HttpError(422, "La duración mínima debe ser al menos 1 día")
        if max_days < min_days:
            raise HttpError(422, "La duración máxima no puede ser menor a la mínima")
        
        # This would need a more complex query to calculate duration
        # For now, returning all packages
        packages = Packages.objects.active().order_by('name')
        return packages
        
    except HttpError:
        raise
    except Exception as e:
        raise HttpError(500, f"Error al buscar por duración: {str(e)}")


# ──────────────────────────────────────────────────────────────
# STATISTICS ENDPOINTS
# ──────────────────────────────────────────────────────────────

@package_router.get("/stats/overview")
def get_packages_stats(request):
    """
    Gets comprehensive overview statistics for packages.
    Includes error handling and data validation.
    """
    try:
        # Basic counts
        total_packages = Packages.objects.active().count()
        active_packages = Packages.objects.filter(is_active=True).count()
        
        # Rating statistics
        rating_stats = Packages.objects.active().aggregate(
            avg_rating=Avg('rating_average'),
            max_rating=Max('rating_average'),
            min_rating=Min('rating_average'),
            total_with_ratings=Count('rating_average', filter=Q(rating_average__gt=0))
        )
        
        # Price statistics
        price_stats = Packages.objects.active().aggregate(
            avg_price=Avg('final_price'),
            max_price=Max('final_price'),
            min_price=Min('final_price'),
            total_revenue=Sum('final_price')
        )
        
        # Category statistics
        category_stats = Packages.objects.active().values('category__name').annotate(
            count=Count('id')
        ).order_by('-count')[:5]
        
        return {
            "total_packages": total_packages,
            "active_packages": active_packages,
            "inactive_packages": total_packages - active_packages,
            "rating_stats": {
                "average": round(rating_stats['avg_rating'] or 0, 2),
                "maximum": rating_stats['max_rating'] or 0,
                "minimum": rating_stats['min_rating'] or 0,
                "packages_with_ratings": rating_stats['total_with_ratings']
            },
            "price_stats": {
                "average": round(price_stats['avg_price'] or 0, 2),
                "maximum": price_stats['max_price'] or 0,
                "minimum": price_stats['min_price'] or 0,
                "total_revenue": round(price_stats['total_revenue'] or 0, 2)
            },
            "top_categories": [
                {"name": stat['category__name'] or "Sin categoría", "count": stat['count']}
                for stat in category_stats
            ]
        }
        
    except Exception as e:
        raise HttpError(500, f"Error al obtener estadísticas: {str(e)}")


# ──────────────────────────────────────────────────────────────
# CATEGORY ENDPOINTS
# ──────────────────────────────────────────────────────────────

@category_router.get("/", response=List[CategoryOut])
def list_categories(request):
    """
    Lists all active categories with error handling.
    """
    try:
        categories = Category.objects.active().order_by('name')
        return [CategoryOut.from_orm(cat) for cat in categories]
        
    except Exception as e:
        raise HttpError(500, f"Error al listar categorías: {str(e)}")


@category_router.get("/{category_id}", response=CategoryOut)
def get_category(request, category_id: int):
    """
    Gets a specific category with validation.
    """
    try:
        category = get_object_or_404(Category.objects.active(), id=category_id)
        return CategoryOut.from_orm(category)
        
    except Category.DoesNotExist:
        raise HttpError(404, "Categoría no encontrada")
    except Exception as e:
        raise HttpError(500, f"Error al obtener categoría: {str(e)}")


@category_router.post("/", response=CategoryOut)
@transaction.atomic
def create_category(request, data: CategoryCreate):
    """
    Creates a new category with validation and atomic transaction.
    """
    try:
        # Validate category data
        category_data = data.dict()
        
        # Check for duplicate names
        if Category.objects.filter(name=category_data['name']).exists():
            raise HttpError(422, "Ya existe una categoría con ese nombre")
        
        category = Category.objects.create(**category_data)
        category.full_clean()
        category.save()
        
        return CategoryOut.from_orm(category)
        
    except HttpError:
        raise
    except ValidationError as e:
        error_messages = []
        for field, errors in e.message_dict.items():
            for error in errors:
                error_messages.append(f"{field}: {error}")
        error_detail = "; ".join(error_messages)
        raise HttpError(422, f"Error de validación: {error_detail}")
    except Exception as e:
        raise HttpError(500, f"Error al crear categoría: {str(e)}")


@category_router.put("/{category_id}", response=CategoryOut)
@transaction.atomic
def update_category(request, category_id: int, data: CategoryUpdate):
    """
    Updates an existing category with validation.
    """
    try:
        category = get_object_or_404(Category.objects.active(), id=category_id)
        
        update_data = data.dict(exclude_unset=True)
        
        # Check for duplicate names if name is being updated
        if 'name' in update_data:
            if Category.objects.filter(name=update_data['name']).exclude(id=category_id).exists():
                raise HttpError(422, "Ya existe una categoría con ese nombre")
        
        for field, value in update_data.items():
            setattr(category, field, value)
        
        category.full_clean()
        category.save()
        return CategoryOut.from_orm(category)
        
    except Category.DoesNotExist:
        raise HttpError(404, "Categoría no encontrada")
    except HttpError:
        raise
    except ValidationError as e:
        error_messages = []
        for field, errors in e.message_dict.items():
            for error in errors:
                error_messages.append(f"{field}: {error}")
        error_detail = "; ".join(error_messages)
        raise HttpError(422, f"Error de validación: {error_detail}")
    except Exception as e:
        raise HttpError(500, f"Error al actualizar categoría: {str(e)}")


@category_router.delete("/{category_id}")
@transaction.atomic
def delete_category(request, category_id: int):
    """
    Soft deletes a category with dependency checking.
    """
    try:
        category = get_object_or_404(Category.objects.active(), id=category_id)
        
        # Check if category has packages
        package_count = Packages.objects.filter(category=category, is_active=True).count()
        if package_count > 0:
            raise HttpError(422, f"No se puede eliminar la categoría porque tiene {package_count} paquetes activos")
        
        category.is_active = False
        category.save()
        
        return {"message": "Categoría eliminada exitosamente", "category_id": category_id}
        
    except Category.DoesNotExist:
        raise HttpError(404, "Categoría no encontrada")
    except HttpError:
        raise
    except Exception as e:
        raise HttpError(500, f"Error al eliminar categoría: {str(e)}")


# ──────────────────────────────────────────────────────────────
# CATEGORY-PACKAGE RELATIONSHIP ENDPOINTS
# ──────────────────────────────────────────────────────────────

@package_router.get("/{category_id}/packages", response=List[PackageOut])
@paginate(DefaultPagination)
def get_packages_by_category(request, category_id: int):
    """
    Gets all packages for a specific category with validation.
    """
    try:
        category = get_object_or_404(Category.objects.active(), id=category_id)
        packages = Packages.objects.active().filter(category=category).order_by('name')
        return packages
        
    except Category.DoesNotExist:
        raise HttpError(404, "Categoría no encontrada")
    except Exception as e:
        raise HttpError(500, f"Error al obtener paquetes de categoría: {str(e)}")<|MERGE_RESOLUTION|>--- conflicted
+++ resolved
@@ -32,7 +32,6 @@
     search: PackageSearchParams = Query(...)
 ):
     """
-<<<<<<< HEAD
     Lists all packages with advanced filtering and pagination.
     Supports filtering by name, price range, rating, and product type.
     """
@@ -79,74 +78,40 @@
         # Order by name for consistency
         queryset = queryset.order_by('name')
         
-        return queryset
+        # Serialize the queryset for response
+        serialized_list: List[PackageOut] = []
+        for pkg in queryset:
+            serialized_list.append(
+                PackageOut(
+                    id=pkg.id,
+                    name=pkg.name,
+                    description=pkg.description,
+                    cover_image=pkg.cover_image or None,
+
+                    base_price=float(pkg.base_price) if pkg.base_price is not None else None,
+                    taxes=float(pkg.taxes)         if pkg.taxes      is not None else None,
+                    final_price=float(pkg.final_price),
+
+                    rating_average=float(pkg.rating_average),
+                    total_reviews=pkg.total_reviews,
+
+                    is_active=pkg.is_active,
+
+                    created_at=pkg.created_at,
+                    updated_at=pkg.updated_at,
+
+                    duration_days=pkg.duration_days,
+
+                    currency='USD',  # o el campo que necesites traer realmente
+                )
+            )
+        
+        return serialized_list
         
     except HttpError:
         raise
     except Exception as e:
         raise HttpError(500, f"Error al listar paquetes: {str(e)}")
-=======
-    Lists all packages with filters and pagination
-    """
-    queryset = Packages.objects.active()
-    
-    # Apply search filters
-    if search.name:
-        queryset = queryset.filter(name__icontains=search.name)
-    
-    if search.min_price is not None:
-        queryset = queryset.filter(final_price__gte=search.min_price)
-    
-    if search.max_price is not None:
-        queryset = queryset.filter(final_price__lte=search.max_price)
-    
-    if search.min_rating is not None:
-        queryset = queryset.filter(rating_average__gte=search.min_rating)
-    
-    if search.max_rating is not None:
-        queryset = queryset.filter(rating_average__lte=search.max_rating)
-    
-    if search.is_active is not None:
-        queryset = queryset.filter(is_active=search.is_active)
-    
-    if search.product_type:
-        # Filter by product type in components
-        queryset = queryset.filter(
-            componentpackages__product_metadata__product_type=search.product_type
-        ).distinct()
-    
-    # Order by name
-    queryset = queryset.order_by('name')
-
-    serialized_list: List[PackageOut] = []
-    for pkg in queryset:
-        serialized_list.append(
-            PackageOut(
-                id=pkg.id,
-                name=pkg.name,
-                description=pkg.description,
-                cover_image=pkg.cover_image or None,
-
-                base_price=float(pkg.base_price) if pkg.base_price is not None else None,
-                taxes=float(pkg.taxes)         if pkg.taxes      is not None else None,
-                final_price=float(pkg.final_price),
-
-                rating_average=float(pkg.rating_average),
-                total_reviews=pkg.total_reviews,
-
-                is_active=pkg.is_active,
-
-                created_at=pkg.created_at,
-                updated_at=pkg.updated_at,
-
-                duration_days=pkg.duration_days,
-
-                currency='USD',  # o el campo que necesites traer realmente
-            )
-        )
-    
-    return serialized_list
->>>>>>> c420f7c5
 
 
 @package_router.get("/{package_id}", response=PackageDetailOut)
