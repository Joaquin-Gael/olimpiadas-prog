from ninja import Schema
from pydantic import BaseModel, Field, field_validator, EmailStr, AnyUrl, ConfigDict
from typing import Union, Literal, Optional, List
from enum import Enum
from datetime import date, time, datetime
from api.products.common.schemas import BaseSchema


# ──────────────────────────────────────────────────────────────
# 1. SCHEMAS BASE Y COMUNES
# ──────────────────────────────────────────────────────────────

class LocationOut(BaseSchema):
    """Schema para ubicaciones geográficas"""
    country: str
    state: str
    city: str


# ──────────────────────────────────────────────────────────────
# 2. ACTIVIDADES (ACTIVITIES)
# ──────────────────────────────────────────────────────────────

# Transporte
class TransportationOut(BaseSchema):
    id: int
    origin: LocationOut
    destination: LocationOut
    departure_date: date
    arrival_date: date
    description: str
    capacity: int

class ActivityCreate(BaseSchema):
    name: str
    description: str
    location_id: int
    date: date
    start_time: time
    duration_hours: int = Field(..., ge=0, le=24)
    include_guide: bool
    maximum_spaces: int = Field(..., ge=0, le=100)
    difficulty_level: Literal[
        "Very Easy", "Easy", "Medium", "Hard", "Very Hard", "Extreme"
    ]
    language: str
    available_slots: int = Field(..., ge=0, le=100)

    @field_validator("date")
    @classmethod
    def validate_date(cls, v):
        if v < date.today():
            raise ValueError("La fecha de la actividad no puede estar en el pasado.")
        return v


class ActivityAvailabilityCreate(BaseSchema):
    """Schema para crear disponibilidad de actividad"""
    event_date: date
    start_time: time
    total_seats: int = Field(..., ge=1, json_schema_extra={"description": "Total number of seats available"})
    reserved_seats: int = Field(..., ge=0, json_schema_extra={"description": "Number of already reserved seats"})
    price: float = Field(..., gt=0, json_schema_extra={"description": "Price per person"})
    currency: str = Field(..., max_length=8, json_schema_extra={"description": "Currency code, e.g., USD"})
    state: Optional[str] = Field(default="active")

    @field_validator("event_date")
    @classmethod
    def validate_event_date(cls, v):
        if v < date.today():
            raise ValueError("Event date cannot be in el pasado.")
        return v

    @field_validator("reserved_seats")
    @classmethod
    def validate_reserved_seats(cls, v, info):
        values = info.data
        if "total_seats" in values and v > values["total_seats"]:
            raise ValueError("Reserved seats cannot exceed total seats.")
        return v


# ── UPDATE ────────────────────────────────────────────────────
class ActivityUpdate(Schema):
    """Schema para actualizar una actividad"""
    name: Optional[str] = None
    description: Optional[str] = None
    location_id: Optional[int] = None
    date: Optional[date] = None
    start_time: Optional[time] = None
    duration_hours: Optional[int] = Field(None, ge=0, le=24)
    include_guide: Optional[bool] = None
    maximum_spaces: Optional[int] = Field(None, ge=0)
    difficulty_level: Optional[Literal[
        "Very Easy", "Easy", "Medium", "Hard", "Very Hard", "Extreme"
    ]] = None
    language: Optional[str] = None
    available_slots: Optional[int] = Field(None, ge=0)


class ActivityAvailabilityUpdate(BaseSchema):
    """Schema para actualizar disponibilidad de actividad"""
    event_date: Optional[date] = None
    start_time: Optional[time] = None
    total_seats: Optional[int] = Field(None, ge=1)
    reserved_seats: Optional[int] = Field(None, ge=0)
    price: Optional[float] = Field(None, gt=0)
    currency: Optional[str] = Field(None, max_length=8)
    state: Optional[str] = None


# ── OUTPUT ────────────────────────────────────────────────────
class ActivityOut(BaseSchema):
    """Schema de salida para actividades"""
    id: int
    name: str
    description: str
    location: LocationOut
    date: date
    start_time: time
    duration_hours: int
    include_guide: bool
    maximum_spaces: int
    difficulty_level: str
    language: str
    available_slots: int


class ActivityAvailabilityOut(ActivityAvailabilityCreate):
    """Schema de salida para disponibilidad de actividades"""
    id: int
    activity_id: int


# ──────────────────────────────────────────────────────────────
# 3. VUELOS (FLIGHTS)
# ──────────────────────────────────────────────────────────────

# ── CREATE ────────────────────────────────────────────────────
class FlightCreate(BaseSchema):
    """Schema para crear un vuelo"""
    airline: str
    flight_number: str
    origin_id: int
    destination_id: int
    departure_date: date
    departure_time: time
    arrival_date: date
    arrival_time: time
    duration_hours: int = Field(..., ge=0, le=192)
    class_flight: Literal[
        "Basic Economy", "Economy", "Premium Economy", "Business Class", "First Class"
    ]
    available_seats: int = Field(..., ge=0, le=500)
    luggage_info: str
    aircraft_type: str
    terminal: Optional[str] = None
    gate: Optional[str] = None
    notes: Optional[str] = None


# ── UPDATE ────────────────────────────────────────────────────
class FlightUpdate(Schema):
    """Schema para actualizar un vuelo"""
    airline: Optional[str] = None
    flight_number: Optional[str] = None
    origin_id: Optional[int] = None
    destination_id: Optional[int] = None
    departure_date: Optional[date] = None
    departure_time: Optional[time] = None
    arrival_date: Optional[date] = None
    arrival_time: Optional[time] = None
    duration_hours: Optional[int] = Field(None, ge=0, le=192)
    class_flight: Optional[Literal[
        "Basic Economy", "Economy", "Premium Economy", "Business Class", "First Class"
    ]] = None
    available_seats: Optional[int] = Field(None, ge=0, le=500)
    luggage_info: Optional[str] = None
    aircraft_type: Optional[str] = None
    terminal: Optional[str] = None
    gate: Optional[str] = None
    notes: Optional[str] = None


# ── OUTPUT ────────────────────────────────────────────────────
class FlightOut(BaseSchema):
    """Schema de salida para vuelos"""
    id: int
    airline: str
    flight_number: str
    origin: LocationOut
    destination: LocationOut
    departure_date: date
    departure_time: time
    arrival_date: date
    arrival_time: time
    duration_hours: int
    class_flight: str
    available_seats: int
    luggage_info: str
    aircraft_type: str
    terminal: Optional[str]
    gate: Optional[str]
    notes: Optional[str]


# ──────────────────────────────────────────────────────────────
# 4. ALOJAMIENTOS (LODGMENTS)
# ──────────────────────────────────────────────────────────────

# ── CREATE ────────────────────────────────────────────────────
class LodgmentCreate(BaseSchema):
    """Schema para crear un alojamiento"""
    name: str = Field(..., max_length=128)
    description: Optional[str] = None
    location_id: int
    type: Literal[
        "hotel", "hostel", "apartment", "house", "cabin",
        "resort", "bed_and_breakfast", "villa", "camping"
    ]
    max_guests: int = Field(..., ge=1, le=50)
    contact_phone: Optional[str] = Field(None, max_length=20)
    contact_email: Optional[EmailStr] = None
    amenities: List[str] = Field(default_factory=list)
    date_checkin: date
    date_checkout: date

    @field_validator("date_checkin")
    @classmethod
    def validate_checkin_date(cls, v):
        if v < date.today():
            raise ValueError("Check-in date cannot be in the past.")
        return v

    @field_validator("date_checkout")
    @classmethod
    def validate_checkout_date(cls, v, info):
        values = info.data
        if "date_checkin" in values and v <= values["date_checkin"]:
            raise ValueError("Check-out date must be after check-in date.")
        return v


class RoomCreate(BaseSchema):
    """Schema para crear una habitación"""
    lodgment_id: int
    room_type: Literal[
        "single", "double", "triple", "quadruple",
        "suite", "family", "dormitory", "studio"
    ]
    name: Optional[str] = Field(None, max_length=64)
    description: Optional[str] = None
    capacity: int = Field(..., ge=1, le=20)
    has_private_bathroom: bool = True
    has_balcony: bool = False
    has_air_conditioning: bool = True
    has_wifi: bool = True
    base_price_per_night: float = Field(..., gt=0)
    currency: str = Field(default="USD", max_length=3)


class RoomAvailabilityCreate(BaseSchema):
    """Schema para crear disponibilidad de habitación"""
    room_id: int
    start_date: date
    end_date: date
    available_quantity: int = Field(..., ge=0)
    price_override: Optional[float] = Field(None, gt=0)
    currency: str = Field(default="USD", max_length=3)
    is_blocked: bool = False
    minimum_stay: int = Field(default=1, ge=1)

    @field_validator("start_date")
    @classmethod
    def validate_start_date(cls, v):
        if v < date.today():
            raise ValueError("Start date cannot be in the past.")
        return v

    @field_validator("end_date")
    @classmethod
    def validate_end_date(cls, v, info):
        values = info.data
        if "start_date" in values and v <= values["start_date"]:
            raise ValueError("End date must be after start date.")
        return v


# ── UPDATE ────────────────────────────────────────────────────
class LodgmentUpdate(Schema):
    """Schema para actualizar un alojamiento"""
    name: Optional[str] = Field(None, max_length=128)
    description: Optional[str] = None
    location_id: Optional[int] = None
    type: Optional[Literal[
        "hotel", "hostel", "apartment", "house", "cabin",
        "resort", "bed_and_breakfast", "villa", "camping"
    ]] = None
    max_guests: Optional[int] = Field(None, ge=1, le=50)
    contact_phone: Optional[str] = Field(None, max_length=20)
    contact_email: Optional[EmailStr] = None
    amenities: Optional[List[str]] = None
    date_checkin: Optional[date] = None
    date_checkout: Optional[date] = None
    is_active: Optional[bool] = None


class RoomUpdate(BaseSchema):
    """Schema para actualizar una habitación"""
    room_type: Optional[Literal[
        "single", "double", "triple", "quadruple",
        "suite", "family", "dormitory", "studio"
    ]] = None
    name: Optional[str] = Field(None, max_length=64)
    description: Optional[str] = None
    capacity: Optional[int] = Field(None, ge=1, le=20)
    has_private_bathroom: Optional[bool] = None
    has_balcony: Optional[bool] = None
    has_air_conditioning: Optional[bool] = None
    has_wifi: Optional[bool] = None
    base_price_per_night: Optional[float] = Field(None, gt=0)
    currency: Optional[str] = Field(None, max_length=3)
    is_active: Optional[bool] = None


class RoomAvailabilityUpdate(BaseSchema):
    """Schema para actualizar disponibilidad de habitación"""
    start_date: Optional[date] = None
    end_date: Optional[date] = None
    available_quantity: Optional[int] = Field(None, ge=0)
    price_override: Optional[float] = Field(None, gt=0)
    currency: Optional[str] = Field(None, max_length=3)
    is_blocked: Optional[bool] = None
    minimum_stay: Optional[int] = Field(None, ge=1)


# ── OUTPUT ────────────────────────────────────────────────────
class LodgmentOut(BaseSchema):
    """Schema de salida para alojamientos"""
    id: int
    name: str
    description: Optional[str]
    location: LocationOut
    type: str
    max_guests: int
    contact_phone: Optional[str]
    contact_email: Optional[str]
    amenities: List[str]
    date_checkin: date
    date_checkout: date
    created_at: datetime
    updated_at: datetime
    is_active: bool


class RoomOut(BaseSchema):
    """Schema de salida para habitaciones"""
    id: int
    lodgment_id: int
    room_type: str
    name: Optional[str]
    description: Optional[str]
    capacity: int
    has_private_bathroom: bool
    has_balcony: bool
    has_air_conditioning: bool
    has_wifi: bool
    base_price_per_night: float
    currency: str
    is_active: bool
    created_at: datetime
    updated_at: datetime


class RoomAvailabilityOut(BaseSchema):
    """Schema de salida para disponibilidad de habitaciones"""
    id: int
    room_id: int
    start_date: date
    end_date: date
    available_quantity: int
    price_override: Optional[float]
    currency: str
    is_blocked: bool
    minimum_stay: int
    created_at: datetime
    updated_at: datetime


# ── DETAILED OUTPUT ───────────────────────────────────────────
class LodgmentDetailOut(LodgmentOut):
    """Schema de salida detallado para alojamientos con habitaciones"""
    rooms: List[RoomOut]


class RoomDetailOut(RoomOut):
    """Schema de salida detallado para habitaciones con disponibilidad"""
    availabilities: List[RoomAvailabilityOut]


class RoomWithAvailabilityOut(RoomOut):
    """Schema de salida para habitaciones con disponibilidad y precio efectivo"""
    availabilities: List[RoomAvailabilityOut]
    effective_price: Optional[float] = None
    is_available_for_booking: bool = False


# ── SEARCH PARAMS ─────────────────────────────────────────────
class LodgmentSearchParams(BaseSchema):
    """Parámetros de búsqueda para alojamientos"""
    location_id: Optional[int] = None
    type: Optional[str] = None
    checkin_date: Optional[date] = None
    checkout_date: Optional[date] = None
    guests: Optional[int] = Field(None, ge=1)
    min_price: Optional[float] = Field(None, ge=0)
    max_price: Optional[float] = Field(None, ge=0)
    amenities: Optional[List[str]] = None


class RoomSearchParams(BaseSchema):
    """Parámetros de búsqueda para habitaciones"""
    lodgment_id: Optional[int] = None
    room_type: Optional[str] = None
    capacity: Optional[int] = Field(None, ge=1)
    start_date: Optional[date] = None
    end_date: Optional[date] = None
    min_price: Optional[float] = Field(None, ge=0)
    max_price: Optional[float] = Field(None, ge=0)
    has_private_bathroom: Optional[bool] = None
    has_balcony: Optional[bool] = None
    has_air_conditioning: Optional[bool] = None
    has_wifi: Optional[bool] = None


# ──────────────────────────────────────────────────────────────
# 5. TRANSPORTE (TRANSPORTATION)
# ──────────────────────────────────────────────────────────────

# ── ENUM ─────────────────────────────────────────────────────
class TransportationType(str, Enum):
    """Tipos de transporte disponibles"""
    bus = "bus"
    van = "van"
    car = "car"
    shuttle = "shuttle"
    train = "train"
    other = "other"

# ── CREATE ────────────────────────────────────────────────────
class TransportationCreate(BaseSchema):
    """Schema para crear transporte"""
    origin_id: int
    destination_id: int
    type: TransportationType = TransportationType.bus
    description: str
    notes: Optional[str] = ""
    capacity: int = Field(..., gt=0, le=100)

    @field_validator("description")
    @classmethod
    def desc_required(cls, v):
        if not v.strip():
            raise ValueError("Description cannot be empty")
        return v


class TransportationAvailabilityCreate(BaseSchema):
    """Schema para crear disponibilidad de transporte"""
    departure_date: date
    departure_time: time
    arrival_date: date
    arrival_time: time
    total_seats: int = Field(..., gt=0, description="Total number of seats available")
    reserved_seats: int = Field(..., ge=0, description="Number of already reserved seats")
    price: float = Field(..., gt=0, description="Price per person")
    currency: str = Field(..., max_length=8, description="Currency code, e.g., USD")
    state: Optional[str] = Field(default="active")

    @field_validator("departure_date")
    @classmethod
    def validate_departure_date(cls, v):
        if v < date.today():
            raise ValueError("Departure date cannot be in the past.")
        return v

    @field_validator("arrival_date")
    @classmethod
    def validate_arrival_date(cls, v, values):
        departure_date = values.get("departure_date")
        if departure_date and v < departure_date:
            raise ValueError("Arrival date cannot be before departure date.")
        return v

    @field_validator("arrival_time")
    @classmethod
    def validate_arrival_time(cls, v, values):
        departure_date = values.get("departure_date")
        arrival_date = values.get("arrival_date")
        departure_time = values.get("departure_time")

        if departure_date and arrival_date and departure_time:
            if departure_date == arrival_date and v <= departure_time:
                raise ValueError("Arrival time must be after departure time on the same day.")
        return v

    @field_validator("reserved_seats")
    @classmethod
    def validate_reserved_seats(cls, v, values):
        if "total_seats" in values and v > values["total_seats"]:
            raise ValueError("Reserved seats cannot exceed total seats.")
        return v


# ── UPDATE ────────────────────────────────────────────────────
class TransportationUpdate(Schema):
    """Schema para actualizar transporte"""
    origin_id: Optional[int] = None
    destination_id: Optional[int] = None
    type: Optional[TransportationType] = None
    description: Optional[str] = None
    notes: Optional[str] = None
    capacity: Optional[int] = Field(None, gt=0, le=100)
    is_active: Optional[bool] = None


class TransportationAvailabilityUpdate(BaseSchema):
    """Schema para actualizar disponibilidad de transporte"""
    departure_date: Optional[date] = None
    departure_time: Optional[time] = None
    arrival_date: Optional[date] = None
    arrival_time: Optional[time] = None
    total_seats: Optional[int] = Field(None, gt=0)
    reserved_seats: Optional[int] = Field(None, ge=0)
    price: Optional[float] = Field(None, gt=0)
    currency: Optional[str] = Field(None, max_length=8)
    state: Optional[str] = None


# ── OUTPUT ────────────────────────────────────────────────────
class TransportationOut(Schema):
    """Schema de salida para transporte"""
    id: int
    origin: LocationOut
    destination: LocationOut
    type: str
    description: str
    notes: Optional[str]
    capacity: int
    is_active: bool


class TransportationAvailabilityOut(TransportationAvailabilityCreate):
    """Schema de salida para disponibilidad de transporte"""
    id: int
    transportation_id: int


# ──────────────────────────────────────────────────────────────
# 6. PROVEEDORES (SUPPLIERS)
# ──────────────────────────────────────────────────────────────

# ── CREATE ────────────────────────────────────────────────────
class SupplierCreate(BaseSchema):
    """Schema para crear un proveedor"""
    first_name: str
    last_name: str
    organization_name: str
    description: str
    street: str
    street_number: int
    city: str
    country: str
    email: EmailStr
    telephone: str
    website: str


# ── UPDATE ────────────────────────────────────────────────────
class SupplierUpdate(BaseSchema):
    """Schema para actualizar un proveedor"""
    first_name: Optional[str] = None
    last_name: Optional[str] = None
    organization_name: Optional[str] = None
    description: Optional[str] = None
    street: Optional[str] = None
    street_number: Optional[int] = None
    city: Optional[str] = None
    country: Optional[str] = None
    email: Optional[EmailStr] = None
    telephone: Optional[str] = None
    website: Optional[AnyUrl] = None


# ── OUTPUT ────────────────────────────────────────────────────
class SupplierOut(BaseSchema):
    """Schema de salida para proveedores"""
    id: int
    name: str
    description: str
    street: str
    street_number: int
    city: str
    country: str
    email: str
    telephone: str
    website: str


# ──────────────────────────────────────────────────────────────
# 7. METADATA DE PRODUCTOS
# ──────────────────────────────────────────────────────────────

# ── OUTPUT ────────────────────────────────────────────────────
class ProductsMetadataOut(BaseSchema):
    """Schema de salida para metadata de productos"""
    id: int
    unit_price: float
    product_type: Literal["activity", "flight", "lodgment", "transportation"]
    product: Union[ActivityOut, FlightOut, LodgmentOut, TransportationOut]


class ProductsMetadataOutLodgmentDetail(BaseSchema):
    """Schema de salida para metadata de productos con detalle de alojamiento (incluye rooms)"""
    id: int
    unit_price: float
    product_type: Literal["lodgment"]
    product: LodgmentDetailOut


# ── CREATE ────────────────────────────────────────────────────
class ProductsMetadataCreate(BaseSchema):
    """Schema para crear metadata de productos"""
    product_type: Literal["activity", "flight", "lodgment", "transportation"]
    unit_price: float
    supplier_id: int
    product: Union[ActivityCreate, FlightCreate, LodgmentCreate, TransportationCreate]


# ── UPDATE ────────────────────────────────────────────────────
class ProductsMetadataUpdate(BaseSchema):
    """Schema base para actualizar metadata de productos"""
    unit_price: Optional[float] = None
    supplier_id: Optional[int] = None
    product: Optional[Union[ActivityUpdate, FlightUpdate, LodgmentUpdate, TransportationUpdate]] = None


class ProductsMetadataUpdateActivity(ProductsMetadataUpdate):
    """Schema para actualizar metadata de actividades"""
    product: Optional[ActivityUpdate] = None


class ProductsMetadataUpdateFlight(ProductsMetadataUpdate):
    """Schema para actualizar metadata de vuelos"""
    product: Optional[FlightUpdate] = None


class ProductsMetadataUpdateLodgment(ProductsMetadataUpdate):
    """Schema para actualizar metadata de alojamientos"""
    product: Optional[LodgmentUpdate] = None


class ProductsMetadataUpdateTransportation(ProductsMetadataUpdate):
    """Schema para actualizar metadata de transporte"""
    product: Optional[TransportationUpdate] = None


# ──────────────────────────────────────────────────────────────
# 6. SCHEMAS PARA CREACIÓN COMPLETA DE ACTIVIDADES
# ──────────────────────────────────────────────────────────────

class ActivityAvailabilityCreateNested(BaseSchema):
    """Schema para disponibilidad anidada en creación completa de actividad"""
    event_date: date
    start_time: time
    total_seats: int = Field(..., ge=1)
    reserved_seats: int = Field(..., ge=0)
    price: float = Field(..., gt=0)
    currency: str = Field(..., max_length=8)

    @field_validator("event_date")
    @classmethod
    def check_event_date(cls, v):
        if v < date.today():
            raise ValueError("La fecha no puede estar en el pasado.")
        return v

    @field_validator("reserved_seats")
    @classmethod
    def check_reserved_seats(cls, v, info):
        values = info.data
        total = values.get("total_seats", 0)
        if v > total:
            raise ValueError("Los lugares reservados no pueden superar el total.")
        return v


class ActivityCompleteCreate(BaseSchema):
    """Schema para crear una actividad completa con disponibilidades"""
    # Datos de la actividad
    name: str
    description: str
    location_id: int
    date: date
    start_time: time
    duration_hours: int = Field(..., ge=1, le=24)
    include_guide: bool
    maximum_spaces: int = Field(..., ge=1, le=100)
    difficulty_level: Literal[
        "Very Easy", "Easy", "Medium", "Hard", "Very Hard", "Extreme"
    ]
    language: str
    available_slots: int = Field(..., ge=0, le=100)
    
    # Disponibilidades
    availabilities: List[ActivityAvailabilityCreateNested] = []

    @field_validator("date")
    @classmethod
    def check_date(cls, v):
        if v < date.today():
            raise ValueError("La fecha de la actividad no puede ser en el pasado.")
        return v


class ActivityMetadataCreate(BaseSchema):
    """Schema para metadata de actividad"""
    supplier_id: int
    unit_price: float = Field(..., gt=0)
    currency: str = Field(default="USD", max_length=8)


# ──────────────────────────────────────────────────────────────
# 7. SCHEMAS PARA CREACIÓN COMPLETA DE ALOJAMIENTOS
# ──────────────────────────────────────────────────────────────

class RoomAvailabilityCreateNested(BaseSchema):
    """Schema para disponibilidad de habitación anidada en creación completa de alojamiento"""
    start_date: date
    end_date: date
    available_quantity: int = Field(..., ge=0)
    price_override: Optional[float] = Field(None, gt=0)
    currency: str = Field(default="USD", max_length=3)
    is_blocked: bool = False
    minimum_stay: int = Field(default=1, ge=1)

    @field_validator("start_date")
    @classmethod
    def validate_start_date(cls, v):
        if v < date.today():
            raise ValueError("Start date cannot be in the past.")
        return v

    @field_validator("end_date")
    @classmethod
    def validate_end_date(cls, v, info):
        values = info.data
        if "start_date" in values and v <= values["start_date"]:
            raise ValueError("End date must be after start date.")
        return v


class RoomCreateNested(BaseSchema):
    """Schema para habitación anidada en creación completa de alojamiento"""
    room_type: Literal[
        "single", "double", "triple", "quadruple",
        "suite", "family", "dormitory", "studio"
    ]
    name: Optional[str] = Field(None, max_length=64)
    description: Optional[str] = None
    capacity: int = Field(..., ge=1, le=20)
    has_private_bathroom: bool = True
    has_balcony: bool = False
    has_air_conditioning: bool = True
    has_wifi: bool = True
    base_price_per_night: float = Field(..., gt=0)
    currency: str = Field(default="USD", max_length=3)

    availabilities: List[RoomAvailabilityCreateNested] = Field(default_factory=list)


class LodgmentCompleteCreate(BaseSchema):
    """Schema para crear un alojamiento completo con habitaciones y disponibilidades"""
    # Datos del alojamiento
    name: str = Field(..., max_length=128)
    description: Optional[str] = None
    location_id: int
    type: Literal[
        "hotel", "hostel", "apartment", "house", "cabin",
        "resort", "bed_and_breakfast", "villa", "camping"
    ]
    max_guests: int = Field(..., ge=1, le=50)
    contact_phone: Optional[str] = Field(None, max_length=20)
    contact_email: Optional[EmailStr] = None
    amenities: List[str] = Field(default_factory=list)
    date_checkin: date
    date_checkout: date

    # Habitaciones
    rooms: List[RoomCreateNested] = Field(..., min_length=1)

    @field_validator("date_checkin")
    @classmethod
    def validate_checkin_date(cls, v):
        if v < date.today():
            raise ValueError("Check-in date cannot be in the past.")
        return v

    @field_validator("date_checkout")
    @classmethod
    def validate_checkout_date(cls, v, info):
        values = info.data
        if "date_checkin" in values and v <= values["date_checkin"]:
            raise ValueError("Check-out date must be after check-in date.")
        return v


class LodgmentMetadataCreate(BaseSchema):
    """Schema para metadata de alojamiento"""
    supplier_id: int
    unit_price: float = Field(..., gt=0)


# ──────────────────────────────────────────────────────────────
# 8. SCHEMAS PARA CREACIÓN COMPLETA DE TRANSPORTE
# ──────────────────────────────────────────────────────────────

class TransportationAvailabilityCreateNested(BaseSchema):
    """Schema para disponibilidad de transporte anidada en creación completa"""
    departure_date: date
    departure_time: time
    arrival_date: date
    arrival_time: time
    total_seats: int = Field(..., gt=0)
    reserved_seats: int = Field(..., ge=0)
    price: float = Field(..., gt=0)
    currency: str = Field(..., max_length=8)
    state: str = Field(default="active")

    @field_validator("departure_date")
    @classmethod
    def check_departure_date(cls, v):
        if v < date.today():
            raise ValueError("La fecha de salida no puede estar en el pasado.")
        return v

    @field_validator("arrival_date")
    @classmethod
    def check_arrival_date(cls, v, info):
        values = info.data
        departure_date = values.get("departure_date")
        if departure_date and v < departure_date:
            raise ValueError("La fecha de llegada no puede ser anterior a la de salida.")
        return v

    @field_validator("arrival_time")
    @classmethod
    def check_arrival_time(cls, v, info):
        values = info.data
        departure_date = values.get("departure_date")
        arrival_date = values.get("arrival_date")
        departure_time = values.get("departure_time")

        if departure_date and arrival_date and departure_time:
            if departure_date == arrival_date and v <= departure_time:
                raise ValueError("La hora de llegada debe ser posterior a la de salida en el mismo día.")
        return v

    @field_validator("reserved_seats")
    @classmethod
    def check_reserved_seats(cls, v, info):
        values = info.data
        total = values.get("total_seats", 0)
        if v > total:
            raise ValueError("Los asientos reservados no pueden superar el total.")
        return v


class TransportationCompleteCreate(BaseSchema):
    """Schema para crear un transporte completo con disponibilidades"""
    # Datos del transporte
    origin_id: int
    destination_id: int
    type: TransportationType  # Obligatorio, sin valor por defecto
    description: str
    notes: Optional[str] = ""
    capacity: int = Field(..., gt=0, le=100)

    # Disponibilidades
    availabilities: List[TransportationAvailabilityCreateNested] = Field(default_factory=list)

    @field_validator("description")
    @classmethod
    def validate_description(cls, v):
        if not v.strip():
            raise ValueError("La descripción no puede estar vacía.")
        return v


<<<<<<< HEAD
class TransportationMetadataCreate(BaseSchema):
    """Schema para metadata de transporte"""
    supplier_id: int
    unit_price: float = Field(..., gt=0)


# ──────────────────────────────────────────────────────────────
# 9. PAQUETES (PACKAGES)
# ──────────────────────────────────────────────────────────────

# ── CREATE ────────────────────────────────────────────────────
class ComponentPackageCreate(BaseSchema):
    """Schema para crear un componente de paquete"""
    product_metadata_id: int
    order: int = Field(..., ge=0, json_schema_extra={"help_text": "Orden de visualización dentro del paquete"})
    quantity: Optional[int] = Field(None, ge=1, json_schema_extra={"help_text": "Cantidad de veces que se incluye este producto"})
    title: Optional[str] = Field(None, max_length=128, json_schema_extra={"help_text": "Nombre visible del componente"})
    start_date: Optional[date] = None
    end_date: Optional[date] = None

    @field_validator("end_date")
    @classmethod
    def validate_end_date(cls, v, info):
        values = info.data
        start = values.get("start_date")
        if v and not start:
            raise ValueError("Debe establecer start_date si se incluye end_date.")
        if v and start and v < start:
            raise ValueError("La fecha de fin no puede ser anterior a la fecha de inicio.")
        return v

    @field_validator("quantity")
    @classmethod
    def validate_quantity_positive(cls, v):
        if v is not None and v < 1:
            raise ValueError("La cantidad debe ser al menos 1.")
        return v


class PackageCreate(BaseSchema):
    """Schema para crear un paquete"""
    name: str = Field(..., max_length=64)
    description: str
    cover_image: Optional[str] = Field(None, max_length=500)
    
    # Precios
    base_price: Optional[float] = Field(None, ge=0)
    taxes: Optional[float] = Field(None, ge=0)
    final_price: float = Field(..., gt=0)
    
    # Componentes del paquete
    components: List[ComponentPackageCreate] = Field(default_factory=list)

    @field_validator("final_price")
    @classmethod
    def validate_final_price(cls, v, info):
        values = info.data
        base_price = values.get("base_price")
        taxes = values.get("taxes")
        
        if base_price is not None and taxes is not None:
            total = round(base_price + taxes, 2)
            if round(v, 2) != total:
                raise ValueError("El precio final no coincide con base + impuestos.")
        return v


# ── UPDATE ────────────────────────────────────────────────────
class ComponentPackageUpdate(BaseSchema):
    """Schema para actualizar un componente de paquete"""
    order: Optional[int] = Field(None, ge=0)
    quantity: Optional[int] = Field(None, ge=1)
    title: Optional[str] = Field(None, max_length=128)
    start_date: Optional[date] = None
    end_date: Optional[date] = None

    @field_validator("end_date")
    @classmethod
    def validate_end_date(cls, v, info):
        values = info.data
        start = values.get("start_date")
        if v and not start:
            raise ValueError("Debe establecer start_date si se incluye end_date.")
        if v and start and v < start:
            raise ValueError("La fecha de fin no puede ser anterior a la fecha de inicio.")
        return v

    @field_validator("quantity")
    @classmethod
    def validate_quantity_positive(cls, v):
        if v is not None and v < 1:
            raise ValueError("La cantidad debe ser al menos 1.")
        return v


class PackageUpdate(BaseSchema):
    """Schema para actualizar un paquete"""
    name: Optional[str] = Field(None, max_length=64)
    description: Optional[str] = None
    cover_image: Optional[str] = None
    
    # Precios
    base_price: Optional[float] = Field(None, ge=0)
    taxes: Optional[float] = Field(None, ge=0)
    final_price: Optional[float] = Field(None, gt=0)
    
    is_active: Optional[bool] = None

    @field_validator("final_price")
    @classmethod
    def validate_final_price(cls, v, info):
        if v is not None:
            values = info.data
            base_price = values.get("base_price")
            taxes = values.get("taxes")
            
            if base_price is not None and taxes is not None:
                total = round(base_price + taxes, 2)
                if round(v, 2) != total:
                    raise ValueError("El precio final no coincide con base + impuestos.")
        return v


# ── OUTPUT ────────────────────────────────────────────────────
class ComponentPackageOut(BaseSchema):
    """Schema de salida para componentes de paquete"""
    id: int
    product_metadata_id: int
    order: int
    quantity: Optional[int]
    title: Optional[str]
    start_date: Optional[date]
    end_date: Optional[date]
    
    # Información del producto relacionado
    product_type: str
    product_name: str


class PackageOut(BaseSchema):
    """Schema de salida para paquetes"""
    id: int
    name: str
    description: str
    cover_image: Optional[str]
    
    # Precios
    base_price: Optional[float]
    taxes: Optional[float]
    final_price: float
    
    # Reseñas
    rating_average: float
    total_reviews: int
    
    # Estado
    is_active: bool
    
    # Fechas
    created_at: datetime
    updated_at: datetime
    
    # Duración calculada
    duration_days: Optional[int]


class PackageDetailOut(PackageOut):
    """Schema de salida detallado para paquetes con componentes"""
    components: List[ComponentPackageOut]


# ── SEARCH PARAMS ─────────────────────────────────────────────
class PackageSearchParams(BaseSchema):
    """Parámetros de búsqueda para paquetes"""
    name: Optional[str] = None
    min_price: Optional[float] = Field(None, ge=0)
    max_price: Optional[float] = Field(None, ge=0)
    min_rating: Optional[float] = Field(None, ge=0, le=5)
    max_rating: Optional[float] = Field(None, ge=0, le=5)
    min_duration: Optional[int] = Field(None, ge=1)
    max_duration: Optional[int] = Field(None, ge=1)
    is_active: Optional[bool] = None
    product_type: Optional[str] = None  # activity, flight, lodgment, transportation


# ──────────────────────────────────────────────────────────────
# 10. SCHEMAS PARA CREACIÓN COMPLETA DE PAQUETES
# ──────────────────────────────────────────────────────────────

class PackageCompleteCreate(BaseSchema):
    """Schema para crear un paquete completo con todos los datos"""
    # Datos del paquete
    name: str = Field(..., max_length=64)
    description: str
    cover_image: Optional[str] = Field(None, max_length=500)
    
    # Precios
    base_price: Optional[float] = Field(None, ge=0)
    taxes: Optional[float] = Field(None, ge=0)
    final_price: float = Field(..., gt=0)
    
    # Componentes del paquete
    components: List[ComponentPackageCreate] = Field(default_factory=list)

    @field_validator("final_price")
    @classmethod
    def validate_final_price(cls, v, info):
        values = info.data
        base_price = values.get("base_price")
        taxes = values.get("taxes")
        
        if base_price is not None and taxes is not None:
            total = round(base_price + taxes, 2)
            if round(v, 2) != total:
                raise ValueError("El precio final no coincide con base + impuestos.")
        return v

    @field_validator("components")
    @classmethod
    def validate_components(cls, v):
        if not v:
            raise ValueError("El paquete debe tener al menos un componente.")
        
        # Validar que no haya órdenes duplicados
        orders = [comp.order for comp in v]
        if len(orders) != len(set(orders)):
            raise ValueError("Los órdenes de los componentes deben ser únicos.")
        
        return v


class CategoryCreate(BaseSchema):
    name: str = Field(..., max_length=64)
    description: Optional[str] = None
    icon: Optional[str] = None


class CategoryUpdate(BaseSchema):
    name: Optional[str] = Field(None, max_length=64)
    description: Optional[str] = None
    icon: Optional[str] = None


class CategoryOut(BaseSchema):
    id: int
    name: str
    description: Optional[str]
    icon: Optional[str]
    is_active: bool
    created_at: datetime
    updated_at: datetime
=======
class ProductMetadataOut(Schema):
    """
    Represents a single ProductsMetadata entry.
    """
    id: int
    supplier_id: int
    product_type: str
    start_date: date
    end_date: date
    precio_unitario: float
    tipo_producto: str
    is_active: bool

    class Config:
        orm_mode = True
        from_attributes = True

class ComponentPackageOut(Schema):
    """
    Represents a ComponentPackages entry, with its metadata.
    """
    id: int
    order: int
    quantity: Optional[int]
    product_metadata: ProductMetadataOut

    class Config:
        orm_mode = True
        from_attributes = True

class PackageOut(Schema):
    """
    Read/Out schema for a Package, including its components.
    """
    id: int
    name: str
    description: str
    final_price: float
    created_at: datetime
    updated_at: datetime
    is_active: bool
    deleted_at: Optional[datetime]
    components: List[ComponentPackageOut] = []

    class Config:
        orm_mode = True
        from_attributes = True
>>>>>>> fe886288
<|MERGE_RESOLUTION|>--- conflicted
+++ resolved
@@ -897,7 +897,6 @@
         return v
 
 
-<<<<<<< HEAD
 class TransportationMetadataCreate(BaseSchema):
     """Schema para metadata de transporte"""
     supplier_id: int
@@ -1148,53 +1147,4 @@
     icon: Optional[str]
     is_active: bool
     created_at: datetime
-    updated_at: datetime
-=======
-class ProductMetadataOut(Schema):
-    """
-    Represents a single ProductsMetadata entry.
-    """
-    id: int
-    supplier_id: int
-    product_type: str
-    start_date: date
-    end_date: date
-    precio_unitario: float
-    tipo_producto: str
-    is_active: bool
-
-    class Config:
-        orm_mode = True
-        from_attributes = True
-
-class ComponentPackageOut(Schema):
-    """
-    Represents a ComponentPackages entry, with its metadata.
-    """
-    id: int
-    order: int
-    quantity: Optional[int]
-    product_metadata: ProductMetadataOut
-
-    class Config:
-        orm_mode = True
-        from_attributes = True
-
-class PackageOut(Schema):
-    """
-    Read/Out schema for a Package, including its components.
-    """
-    id: int
-    name: str
-    description: str
-    final_price: float
-    created_at: datetime
-    updated_at: datetime
-    is_active: bool
-    deleted_at: Optional[datetime]
-    components: List[ComponentPackageOut] = []
-
-    class Config:
-        orm_mode = True
-        from_attributes = True
->>>>>>> fe886288
+    updated_at: datetime