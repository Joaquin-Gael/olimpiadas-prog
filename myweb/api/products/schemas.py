--- conflicted
+++ resolved
@@ -1,5 +1,4 @@
 from ninja import Schema
-<<<<<<< HEAD
 from pydantic import BaseModel, Field, validator, EmailStr, AnyUrl
 from typing import Union, Literal, Optional, List
 from enum import Enum
@@ -13,82 +12,17 @@
 
 class LocationOut(BaseSchema):
     """Schema para ubicaciones geográficas"""
-=======
-
-from typing import Union, Literal, Optional, List
-
-from datetime import date, time, datetime
-
-from pydantic import Field
-
-# TODO: traducir todo al ingles evitando incompatibilidad con el contrato entre el schema y la base de datos
-
-class LocationOut(Schema):
->>>>>>> 195cc40a
     country: str
     state: str
     city: str
 
-<<<<<<< HEAD
 
 # ──────────────────────────────────────────────────────────────
 # 2. ACTIVIDADES (ACTIVITIES)
 # ──────────────────────────────────────────────────────────────
 
-# ── CREATE ────────────────────────────────────────────────────
-class ActivityCreate(BaseSchema):
-    """Schema para crear una actividad"""
-=======
-    class Config:
-        from_attributes = True
-
-# Actividad
-class ActivityOut(Schema):
-    id: int
-    name: str
-    description: str
-    location: LocationOut
-    date: date
-    start_time: time
-    duration_hours: int
-    include_guide: bool
-    maximum_spaces: int
-    difficulty_level: str
-    language: str
-    available_slots: int
-
-    class Config:
-        from_attributes = True
-
-# Vuelo
-class FlightOut(Schema):
-    id: int
-    airline: str
-    flight_number: str
-    origin: LocationOut
-    destination: LocationOut
-    departure_date: date
-    arrival_date: date
-    duration_hours: int
-    class_flight: str
-    available_seats: int
-
-    class Config:
-        from_attributes = True
-
-# Alojamiento
-class LodgmentOut(Schema):
-    id: int
-    name: str
-    location: LocationOut
-    date_checkin: date
-    date_checkout: date
-
-    class Config:
-        from_attributes = True
-
 # Transporte
-class TransportationOut(Schema):
+class TransportationOut(BaseSchema):
     id: int
     origin: LocationOut
     destination: LocationOut
@@ -97,11 +31,7 @@
     description: str
     capacity: int
 
-    class Config:
-        from_attributes = True
-
-class ActivityCreate(Schema):
->>>>>>> 195cc40a
+class ActivityCreate(BaseSchema):
     name: str
     description: str
     location_id: int
@@ -116,7 +46,6 @@
     language: str
     available_slots: int = Field(..., ge=0, le=100)
 
-<<<<<<< HEAD
     @validator("date")
     def validate_date(cls, v):
         if v < date.today():
@@ -148,39 +77,8 @@
 
 
 # ── UPDATE ────────────────────────────────────────────────────
-class ActivityUpdate(BaseSchema):
+class ActivityUpdate(Schema):
     """Schema para actualizar una actividad"""
-=======
-class FlightCreate(Schema):
-    airline: str
-    flight_number: str
-    origin_id: int       # FK a Location
-    destination_id: int  # FK a Location
-    departure_date: date
-    arrival_date: date
-    duration_hours: int = Field(..., ge=0, le=192)
-    class_flight: Literal[
-        "Basic Economy", "Economy", "Premium Economy", "Business Class", "First Class"
-    ]
-    available_seats: int = Field(..., ge=0)
-
-class LodgmentCreate(Schema):
-    name: str
-    location_id: int
-    date_checkin: date
-    date_checkout: date
-
-class TransportationCreate(Schema):
-    origin_id: int
-    destination_id: int
-    departure_date: date
-    arrival_date: date
-    description: str
-    capacity: int = Field(..., ge=0)
-
-# Esquemas de actualización
-class ActivityUpdate(Schema):
->>>>>>> 195cc40a
     name: Optional[str] = None
     description: Optional[str] = None
     location_id: Optional[int] = None
@@ -195,7 +93,6 @@
     language: Optional[str] = None
     available_slots: Optional[int] = Field(None, ge=0)
 
-<<<<<<< HEAD
 
 class ActivityAvailabilityUpdate(BaseSchema):
     """Schema para actualizar disponibilidad de actividad"""
@@ -262,11 +159,8 @@
 
 
 # ── UPDATE ────────────────────────────────────────────────────
-class FlightUpdate(BaseSchema):
+class FlightUpdate(Schema):
     """Schema para actualizar un vuelo"""
-=======
-class FlightUpdate(Schema):
->>>>>>> 195cc40a
     airline: Optional[str] = None
     flight_number: Optional[str] = None
     origin_id: Optional[int] = None
@@ -308,7 +202,6 @@
     gate: Optional[str]
     notes: Optional[str]
 
-<<<<<<< HEAD
 
 # ──────────────────────────────────────────────────────────────
 # 4. ALOJAMIENTOS (LODGMENTS)
@@ -321,7 +214,7 @@
     description: Optional[str] = None
     location_id: int
     type: Literal[
-        "hotel", "hostel", "apartment", "house", "cabin", 
+        "hotel", "hostel", "apartment", "house", "cabin",
         "resort", "bed_and_breakfast", "villa", "camping"
     ]
     max_guests: int = Field(..., ge=1, le=50)
@@ -348,7 +241,7 @@
     """Schema para crear una habitación"""
     lodgment_id: int
     room_type: Literal[
-        "single", "double", "triple", "quadruple", 
+        "single", "double", "triple", "quadruple",
         "suite", "family", "dormitory", "studio"
     ]
     name: Optional[str] = Field(None, max_length=64)
@@ -387,17 +280,13 @@
 
 
 # ── UPDATE ────────────────────────────────────────────────────
-class LodgmentUpdate(BaseSchema):
+class LodgmentUpdate(Schema):
     """Schema para actualizar un alojamiento"""
     name: Optional[str] = Field(None, max_length=128)
     description: Optional[str] = None
-=======
-class LodgmentUpdate(Schema):
-    name: Optional[str] = None
->>>>>>> 195cc40a
     location_id: Optional[int] = None
     type: Optional[Literal[
-        "hotel", "hostel", "apartment", "house", "cabin", 
+        "hotel", "hostel", "apartment", "house", "cabin",
         "resort", "bed_and_breakfast", "villa", "camping"
     ]] = None
     max_guests: Optional[int] = Field(None, ge=1, le=50)
@@ -412,7 +301,7 @@
 class RoomUpdate(BaseSchema):
     """Schema para actualizar una habitación"""
     room_type: Optional[Literal[
-        "single", "double", "triple", "quadruple", 
+        "single", "double", "triple", "quadruple",
         "suite", "family", "dormitory", "studio"
     ]] = None
     name: Optional[str] = Field(None, max_length=64)
@@ -585,7 +474,6 @@
     currency: str = Field(..., max_length=8, description="Currency code, e.g., USD")
     state: Optional[str] = Field(default="active")
 
-<<<<<<< HEAD
     @validator("departure_date")
     def validate_departure_date(cls, v):
         if v < date.today():
@@ -604,7 +492,7 @@
         departure_date = values.get("departure_date")
         arrival_date = values.get("arrival_date")
         departure_time = values.get("departure_time")
-        
+
         if departure_date and arrival_date and departure_time:
             if departure_date == arrival_date and v <= departure_time:
                 raise ValueError("Arrival time must be after departure time on the same day.")
@@ -618,11 +506,8 @@
 
 
 # ── UPDATE ────────────────────────────────────────────────────
-class TransportationUpdate(BaseSchema):
+class TransportationUpdate(Schema):
     """Schema para actualizar transporte"""
-=======
-class TransportationUpdate(Schema):
->>>>>>> 195cc40a
     origin_id: Optional[int] = None
     destination_id: Optional[int] = None
     type: Optional[TransportationType] = None
@@ -644,10 +529,9 @@
     currency: Optional[str] = Field(None, max_length=8)
     state: Optional[str] = None
 
-<<<<<<< HEAD
 
 # ── OUTPUT ────────────────────────────────────────────────────
-class TransportationOut(BaseSchema):
+class TransportationOut(Schema):
     """Schema de salida para transporte"""
     id: int
     origin: LocationOut
@@ -707,73 +591,9 @@
 # ── OUTPUT ────────────────────────────────────────────────────
 class SupplierOut(BaseSchema):
     """Schema de salida para proveedores"""
-=======
-class ProductsMetadataOut(Schema):
-    id: int
-    unit_price: float
-    product_type: Literal["actividad", "vuelo", "alojamiento", "transporte"]
-    producto: Union[ActivityOut, FlightOut, LodgmentOut, TransportationOut]
-
-    class Config:
-        from_attributes = True
-
-class ProductsMetadataCreate(Schema):
-    product_type: Literal["actividad", "vuelo", "alojamiento", "transporte"]
-    unit_price: float
-    supplier_id: int  # clave foránea
-    producto: Union[ActivityCreate, FlightCreate, LodgmentCreate, TransportationCreate]
-
-class ProductsMetadataUpdate(Schema):
-    unit_price: Optional[float] = None
-    supplier_id:     Optional[int]   = None
-    # product_type **NO** se permite cambiar
-    producto: Union[
-        ActivityUpdate, FlightUpdate, LodgmentUpdate, TransportationUpdate, None
-    ] = None
-
-
-
-class ProductMetadataOut(Schema):
-    """
-    Represents a single ProductsMetadata entry.
-    """
-    id: int
-    supplier_id: int
-    product_type: str
-    start_date: date
-    end_date: date
-    precio_unitario: float
-    tipo_producto: str
-    is_active: bool
-
-    class Config:
-        orm_mode = True
-        from_attributes = True
-
-
-class ComponentPackageOut(Schema):
-    """
-    Represents a ComponentPackages entry, with its metadata.
-    """
->>>>>>> 195cc40a
-    id: int
-    order: int
-    quantity: Optional[int]
-    product_metadata: ProductMetadataOut
-
-    class Config:
-        orm_mode = True
-        from_attributes = True
-
-
-class PackageOut(Schema):
-    """
-    Read/Out schema for a Package, including its components.
-    """
     id: int
     name: str
     description: str
-<<<<<<< HEAD
     street: str
     street_number: int
     city: str
@@ -917,7 +737,7 @@
 class RoomCreateNested(BaseSchema):
     """Schema para habitación anidada en creación completa de alojamiento"""
     room_type: Literal[
-        "single", "double", "triple", "quadruple", 
+        "single", "double", "triple", "quadruple",
         "suite", "family", "dormitory", "studio"
     ]
     name: Optional[str] = Field(None, max_length=64)
@@ -944,7 +764,7 @@
     description: Optional[str] = None
     location_id: int
     type: Literal[
-        "hotel", "hostel", "apartment", "house", "cabin", 
+        "hotel", "hostel", "apartment", "house", "cabin",
         "resort", "bed_and_breakfast", "villa", "camping"
     ]
     max_guests: int = Field(..., ge=1, le=50)
@@ -1003,7 +823,7 @@
         departure_date = values.get("departure_date")
         arrival_date = values.get("arrival_date")
         departure_time = values.get("departure_time")
-        
+
         if departure_date and arrival_date and departure_time:
             if departure_date == arrival_date and v <= departure_time:
                 raise ValueError("La hora de llegada debe ser posterior a la de salida en el mismo día.")
@@ -1039,7 +859,45 @@
         if not v.strip():
             raise ValueError("La descripción no puede estar vacía.")
         return v
-=======
+
+
+class ProductMetadataOut(Schema):
+    """
+    Represents a single ProductsMetadata entry.
+    """
+    id: int
+    supplier_id: int
+    product_type: str
+    start_date: date
+    end_date: date
+    precio_unitario: float
+    tipo_producto: str
+    is_active: bool
+
+    class Config:
+        orm_mode = True
+        from_attributes = True
+
+class ComponentPackageOut(Schema):
+    """
+    Represents a ComponentPackages entry, with its metadata.
+    """
+    id: int
+    order: int
+    quantity: Optional[int]
+    product_metadata: ProductMetadataOut
+
+    class Config:
+        orm_mode = True
+        from_attributes = True
+
+class PackageOut(Schema):
+    """
+    Read/Out schema for a Package, including its components.
+    """
+    id: int
+    name: str
+    description: str
     final_price: float
     created_at: datetime
     updated_at: datetime
@@ -1049,5 +907,4 @@
 
     class Config:
         orm_mode = True
-        from_attributes = True
->>>>>>> 195cc40a
+        from_attributes = True